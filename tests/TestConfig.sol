// SPDX-License-Identifier: GPL-3.0-or-later
pragma solidity ^0.8.15;

import "forge-std/Test.sol";

import "../contracts/SoundCreator/SoundCreatorV1.sol";
import "../contracts/SoundEdition/SoundEditionV1.sol";
import "../contracts/modules/Metadata/IMetadataModule.sol";
import "./mocks/MockSoundEditionV1.sol";

contract TestConfig is Test {
    // Artist contract creation vars
<<<<<<< HEAD
    string public constant SONG_NAME = "Never Gonna Give You Up";
    string public constant SONG_SYMBOL = "NEVER";
    IMetadataModule public constant METADATA_MODULE = IMetadataModule(address(0));
    string public constant BASE_URI = "https://example.com/metadata/";
    string public constant CONTRACT_URI = "https://example.com/storefront/";
    address public constant ARTIST_ADMIN = address(8888888888);
    uint32 public constant MASTER_MAX_MINTABLE = type(uint32).max;
    uint32 public constant RANDOMNESS_LOCKED_TIMESTAMP = 200;

    SoundCreatorV1 public soundCreator;
=======
    string constant SONG_NAME = "Never Gonna Give You Up";
    string constant SONG_SYMBOL = "NEVER";
    IMetadataModule constant METADATA_MODULE = IMetadataModule(address(390720730));
    string constant BASE_URI = "https://example.com/metadata/";
    string constant CONTRACT_URI = "https://example.com/storefront/";
    uint32 constant MASTER_MAX_MINTABLE = type(uint32).max;
    uint32 constant RANDOMNESS_LOCKED_TIMESTAMP = 200;

    SoundCreatorV1 soundCreator;
>>>>>>> bd99f293

    // Set up called before each test
    function setUp() public virtual {
        // Deploy SoundEdition implementation
        MockSoundEditionV1 soundEditionImplementation = new MockSoundEditionV1();

        // todo: deploy registry here
        address soundRegistry = address(123);

        soundCreator = new SoundCreatorV1(address(soundEditionImplementation), soundRegistry);
    }

    // Returns a random address funded with ETH
    function getRandomAccount(uint256 num) public returns (address) {
        address addr = address(uint160(uint256(keccak256(abi.encodePacked(num)))));
        // Fund with some ETH
        vm.deal(addr, 1e19);

        return addr;
    }
}<|MERGE_RESOLUTION|>--- conflicted
+++ resolved
@@ -10,28 +10,16 @@
 
 contract TestConfig is Test {
     // Artist contract creation vars
-<<<<<<< HEAD
-    string public constant SONG_NAME = "Never Gonna Give You Up";
-    string public constant SONG_SYMBOL = "NEVER";
-    IMetadataModule public constant METADATA_MODULE = IMetadataModule(address(0));
-    string public constant BASE_URI = "https://example.com/metadata/";
-    string public constant CONTRACT_URI = "https://example.com/storefront/";
-    address public constant ARTIST_ADMIN = address(8888888888);
-    uint32 public constant MASTER_MAX_MINTABLE = type(uint32).max;
-    uint32 public constant RANDOMNESS_LOCKED_TIMESTAMP = 200;
-
-    SoundCreatorV1 public soundCreator;
-=======
     string constant SONG_NAME = "Never Gonna Give You Up";
     string constant SONG_SYMBOL = "NEVER";
     IMetadataModule constant METADATA_MODULE = IMetadataModule(address(390720730));
     string constant BASE_URI = "https://example.com/metadata/";
     string constant CONTRACT_URI = "https://example.com/storefront/";
+    address public constant ARTIST_ADMIN = address(8888888888);
     uint32 constant MASTER_MAX_MINTABLE = type(uint32).max;
     uint32 constant RANDOMNESS_LOCKED_TIMESTAMP = 200;
 
     SoundCreatorV1 soundCreator;
->>>>>>> bd99f293
 
     // Set up called before each test
     function setUp() public virtual {
