--- conflicted
+++ resolved
@@ -15,12 +15,8 @@
     IMetadataModule constant METADATA_MODULE = IMetadataModule(address(0));
     string constant BASE_URI = "https://example.com/metadata/";
     string constant CONTRACT_URI = "https://example.com/storefront/";
-<<<<<<< HEAD
-    uint32 constant MAX_MINTABLE = 5;
+    uint32 constant MASTER_MAX_MINTABLE = type(uint32).max;
     uint32 constant RANDOMNESS_LOCKED_TIMESTAMP = 200;
-=======
-    uint32 constant MASTER_MAX_MINTABLE = type(uint32).max;
->>>>>>> 9ee85a8c
 
     SoundCreatorV1 soundCreator;
 
