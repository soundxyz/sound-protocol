--- conflicted
+++ resolved
@@ -11,7 +11,7 @@
         SoundEditionV1 soundEditionImplementation = new SoundEditionV1();
         address soundRegistry = address(123);
         SoundCreatorV1 _soundCreator = new SoundCreatorV1(
-            address(soundEditionImplementation),
+            payable(soundEditionImplementation),
             soundRegistry,
             soundFeeRegistry
         );
@@ -25,28 +25,17 @@
     // Tests that the factory creates a new sound NFT
     function test_createSound() public {
         SoundEditionV1 soundEdition = SoundEditionV1(
-<<<<<<< HEAD
-            payable(
-                soundCreator.createSound(
-                    SONG_NAME,
-                    SONG_SYMBOL,
-                    METADATA_MODULE,
-                    BASE_URI,
-                    CONTRACT_URI,
-                    FUNDING_RECIPIENT,
-                    ROYALTY_BPS
-                )
-=======
             soundCreator.createSound(
                 SONG_NAME,
                 SONG_SYMBOL,
                 METADATA_MODULE,
                 BASE_URI,
                 CONTRACT_URI,
+                FUNDING_RECIPIENT,
+                ROYALTY_BPS,
                 MASTER_MAX_MINTABLE,
                 MASTER_MAX_MINTABLE,
                 RANDOMNESS_LOCKED_TIMESTAMP
->>>>>>> 3c5b3899
             )
         );
 
