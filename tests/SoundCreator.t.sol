--- conflicted
+++ resolved
@@ -25,21 +25,15 @@
     }
 
     // Tests that the factory creates a new sound NFT
-<<<<<<< HEAD
-    function test_createSoundNft() public {
-        SoundNftV1 soundNft = SoundNftV1(
-            soundCreator.createSoundNft(
+    function test_createSound() public {
+        SoundEditionV1 soundNft = SoundEditionV1(
+            soundCreator.createSound(
                 SONG_NAME,
                 SONG_SYMBOL,
                 METADATA_MODULE,
                 BASE_URI,
                 CONTRACT_URI
             )
-=======
-    function test_createSound() public {
-        SoundEditionV1 soundNft = SoundEditionV1(
-            soundCreator.createSound(SONG_NAME, SONG_SYMBOL)
->>>>>>> febce3d7
         );
 
         assert(address(soundNft) != address(0));
