// SPDX-License-Identifier: GPL-3.0-or-later
pragma solidity ^0.8.15;

import "./TestConfig.sol";
import "../contracts/SoundEdition/SoundEditionV1.sol";
import "../contracts/SoundCreator/SoundCreatorV1.sol";

contract SoundCreatorTests is TestConfig {
    // Tests that the factory deploys
    function test_deploysSoundCreator() public {
        SoundEditionV1 soundEditionImplementation = new SoundEditionV1();
        address soundRegistry = address(123);
        SoundCreatorV1 _soundCreator = new SoundCreatorV1(address(soundEditionImplementation), soundRegistry);

        assert(address(_soundCreator) != address(0));

        assertEq(address(_soundCreator.soundRegistry()), soundRegistry);
        assertEq(address(_soundCreator.nftImplementation()), address(soundEditionImplementation));
    }

    // Tests that the factory creates a new sound NFT
    function test_createSound() public {
        SoundEditionV1 soundEdition = SoundEditionV1(
            soundCreator.createSound(
                SONG_NAME,
                SONG_SYMBOL,
                METADATA_MODULE,
                BASE_URI,
                CONTRACT_URI,
<<<<<<< HEAD
                MAX_MINTABLE,
                RANDOMNESS_LOCKED_TIMESTAMP
=======
                MASTER_MAX_MINTABLE
>>>>>>> 9ee85a8c
            )
        );

        assert(address(soundEdition) != address(0));
        assertEq(soundEdition.name(), SONG_NAME);
        assertEq(soundEdition.symbol(), SONG_SYMBOL);
    }
}<|MERGE_RESOLUTION|>--- conflicted
+++ resolved
@@ -27,12 +27,9 @@
                 METADATA_MODULE,
                 BASE_URI,
                 CONTRACT_URI,
-<<<<<<< HEAD
-                MAX_MINTABLE,
+                MASTER_MAX_MINTABLE,
+                MASTER_MAX_MINTABLE,
                 RANDOMNESS_LOCKED_TIMESTAMP
-=======
-                MASTER_MAX_MINTABLE
->>>>>>> 9ee85a8c
             )
         );
 
