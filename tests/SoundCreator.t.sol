--- conflicted
+++ resolved
@@ -20,27 +20,12 @@
 
     // Tests that the factory creates a new sound NFT
     function test_createSound() public {
-<<<<<<< HEAD
-        SoundEditionV1 soundEdition = createGenericEdition();
-=======
         // Can't test edition address is emitted from event unless we precalculate it,
         // but cloneDeterminstic would require a salt (==more gas & complexity)
         vm.expectEmit(false, true, false, false);
         emit SoundCreated(address(0), address(this));
-
-        SoundEditionV1 soundEdition = SoundEditionV1(
-            soundCreator.createSound(
-                SONG_NAME,
-                SONG_SYMBOL,
-                METADATA_MODULE,
-                BASE_URI,
-                CONTRACT_URI,
-                MASTER_MAX_MINTABLE,
-                MASTER_MAX_MINTABLE,
-                RANDOMNESS_LOCKED_TIMESTAMP
-            )
-        );
->>>>>>> 3899a9c4
+        
+        SoundEditionV1 soundEdition = createGenericEdition();
 
         assert(address(soundEdition) != address(0));
         assertEq(soundEdition.name(), SONG_NAME);
