--- conflicted
+++ resolved
@@ -25,15 +25,10 @@
                 IMetadataModule(address(0)),
                 BASE_URI,
                 CONTRACT_URI,
-<<<<<<< HEAD
                 FUNDING_RECIPIENT,
                 ROYALTY_BPS,
-                MASTER_MAX_MINTABLE,
-                MASTER_MAX_MINTABLE,
-=======
                 EDITION_MAX_MINTABLE,
                 EDITION_MAX_MINTABLE,
->>>>>>> fb05f35a
                 RANDOMNESS_LOCKED_TIMESTAMP
             )
         );
@@ -53,15 +48,10 @@
                 metadataModule,
                 BASE_URI,
                 CONTRACT_URI,
-<<<<<<< HEAD
                 FUNDING_RECIPIENT,
                 ROYALTY_BPS,
-                MASTER_MAX_MINTABLE,
-                MASTER_MAX_MINTABLE,
-=======
                 EDITION_MAX_MINTABLE,
                 EDITION_MAX_MINTABLE,
->>>>>>> fb05f35a
                 RANDOMNESS_LOCKED_TIMESTAMP
             )
         );
@@ -99,25 +89,7 @@
     }
 
     function test_tokenURIRevertsWhenTokenIdDoesntExist() public {
-<<<<<<< HEAD
-        // deploy new sound contract
-        MockSoundEditionV1 soundEdition = MockSoundEditionV1(
-            soundCreator.createSound(
-                SONG_NAME,
-                SONG_SYMBOL,
-                METADATA_MODULE,
-                BASE_URI,
-                CONTRACT_URI,
-                FUNDING_RECIPIENT,
-                ROYALTY_BPS,
-                MASTER_MAX_MINTABLE,
-                MASTER_MAX_MINTABLE,
-                RANDOMNESS_LOCKED_TIMESTAMP
-            )
-        );
-=======
-        MockSoundEditionV1 soundEdition = _createEdition();
->>>>>>> fb05f35a
+        MockSoundEditionV1 soundEdition = _createEdition();
 
         vm.expectRevert(URIQueryForNonexistentToken.selector);
         soundEdition.tokenURI(2);
