--- conflicted
+++ resolved
@@ -7,11 +7,8 @@
 contract MockMinter is BaseMinter {
     uint256 private _currentPrice;
 
-<<<<<<< HEAD
     constructor(ISoundFeeRegistry feeRegistry_) BaseMinter(feeRegistry_) {}
 
-=======
->>>>>>> 021b725d
     function createEditionMint(
         address edition,
         uint32 startTime,
@@ -26,15 +23,11 @@
         uint32 quantity,
         address affiliate
     ) external payable {
-<<<<<<< HEAD
-        _mint(edition, mintId, quantity, price(edition, mintId), affiliate);
-=======
         _mint(edition, mintId, quantity, affiliate);
     }
 
     function setPrice(uint256 price_) external {
         _currentPrice = price_;
->>>>>>> 021b725d
     }
 
     // ================================
@@ -49,15 +42,4 @@
     ) internal view virtual override returns (uint256) {
         return _currentPrice * quantity;
     }
-
-    function price(
-        address, /** edition */
-        uint256 /** mintId */
-    ) public view virtual override returns (uint256) {
-        return _currentPrice;
-    }
-
-    function setPrice(uint256 price_) external {
-        _currentPrice = price_;
-    }
 }