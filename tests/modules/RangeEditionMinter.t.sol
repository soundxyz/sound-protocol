pragma solidity ^0.8.16;

import { SoundEditionV1 } from "@core/SoundEditionV1.sol";
import { SoundCreatorV1 } from "@core/SoundCreatorV1.sol";
import { RangeEditionMinter } from "@modules/RangeEditionMinter.sol";
import { IMinterModule } from "@core/interfaces/IMinterModule.sol";
import { IMinterModule } from "@core/interfaces/IMinterModule.sol";
import { IRangeEditionMinter } from "@modules/interfaces/IRangeEditionMinter.sol";
import { BaseMinter } from "@modules/BaseMinter.sol";
import { TestConfig } from "../TestConfig.sol";

contract RangeEditionMinterTests is TestConfig {
    uint256 constant PRICE = 1;

    uint32 constant START_TIME = 100;

    uint32 constant CLOSING_TIME = 200;

    uint32 constant END_TIME = 300;

    uint32 constant MAX_MINTABLE_LOWER = 5;

    uint32 constant MAX_MINTABLE_UPPER = 10;

    uint256 constant MINT_ID = 0;

    uint32 constant MAX_MINTABLE_PER_ACCOUNT = 0;

    // prettier-ignore
    event RangeEditionMintCreated(
        address indexed edition,
        uint256 indexed mintId,
        uint256 price,
        uint32 startTime,
        uint32 closingTime,
        uint32 endTime,
        uint32 maxMintableLower,
        uint32 maxMintableUpper,
        uint32 maxMintablePerAccount
    );

    event ClosingTimeSet(address indexed edition, uint256 indexed mintId, uint32 closingTime);

    event MaxMintableRangeSet(
        address indexed edition,
        uint256 indexed mintId,
        uint32 maxMintableLower,
        uint32 maxMintableUpper
    );

    function _createEditionAndMinter(uint32 _maxMintablePerAccount)
        internal
        returns (SoundEditionV1 edition, RangeEditionMinter minter)
    {
        edition = createGenericEdition();

        minter = new RangeEditionMinter();

        edition.grantRole(edition.MINTER_ROLE(), address(minter));

        minter.createEditionMint(
            address(edition),
            PRICE,
            START_TIME,
            CLOSING_TIME,
            END_TIME,
            MAX_MINTABLE_LOWER,
            MAX_MINTABLE_UPPER,
            _maxMintablePerAccount
        );
    }

    function test_createEditionMint(
        uint256 price,
        uint32 startTime,
        uint32 closingTime,
        uint32 endTime,
        uint32 maxMintableLower,
        uint32 maxMintableUpper,
        uint32 maxMintablePerAccount
    ) public {
        SoundEditionV1 edition = SoundEditionV1(
            soundCreator.createSound(
                SONG_NAME,
                SONG_SYMBOL,
                METADATA_MODULE,
                BASE_URI,
                CONTRACT_URI,
                FUNDING_RECIPIENT,
                ROYALTY_BPS,
                MAX_MINTABLE_UPPER,
                EDITION_MAX_MINTABLE,
                RANDOMNESS_LOCKED_TIMESTAMP
            )
        );

        RangeEditionMinter minter = new RangeEditionMinter();

        bool hasRevert;

        if (!(startTime < closingTime && closingTime < endTime)) {
            vm.expectRevert(IMinterModule.InvalidTimeRange.selector);
            hasRevert = true;
        } else if (!(maxMintableLower < maxMintableUpper)) {
            vm.expectRevert(
                abi.encodeWithSelector(
                    IRangeEditionMinter.InvalidMaxMintableRange.selector,
                    maxMintableLower,
                    maxMintableUpper
                )
            );
            hasRevert = true;
        }

        if (!hasRevert) {
            vm.expectEmit(false, false, false, true);
            emit RangeEditionMintCreated(
                address(edition),
                MINT_ID,
                price,
                startTime,
                closingTime,
                endTime,
                maxMintableLower,
                maxMintableUpper,
                maxMintablePerAccount
            );
        }

        minter.createEditionMint(
            address(edition),
            price,
            startTime,
            closingTime,
            endTime,
            maxMintableLower,
            maxMintableUpper,
            maxMintablePerAccount
        );

        if (!hasRevert) {
            RangeEditionMinter.EditionMintData memory data = minter.editionMintData(address(edition), MINT_ID);
            BaseMinter.BaseData memory baseData = minter.baseMintData(address(edition), MINT_ID);

            assertEq(data.price, price);
            assertEq(baseData.startTime, startTime);
            assertEq(data.closingTime, closingTime);
            assertEq(baseData.endTime, endTime);
            assertEq(data.totalMinted, uint32(0));
            assertEq(data.maxMintableLower, maxMintableLower);
            assertEq(data.maxMintableUpper, maxMintableUpper);
        }
    }

    function test_createEditionMintEmitsEvent() public {
        SoundEditionV1 edition = createGenericEdition();

        RangeEditionMinter minter = new RangeEditionMinter();

        vm.expectEmit(false, false, false, true);

        emit RangeEditionMintCreated(
            address(edition),
            MINT_ID,
            PRICE,
            START_TIME,
            CLOSING_TIME,
            END_TIME,
            MAX_MINTABLE_UPPER,
            EDITION_MAX_MINTABLE,
            0
        );

        minter.createEditionMint(
            address(edition),
            PRICE,
            START_TIME,
            CLOSING_TIME,
            END_TIME,
            MAX_MINTABLE_UPPER,
            EDITION_MAX_MINTABLE,
            0
        );
    }

    function test_mintWhenOverMaxMintablePerAccountReverts() public {
        (SoundEditionV1 edition, RangeEditionMinter minter) = _createEditionAndMinter(1);
        vm.warp(START_TIME);

        address caller = getFundedAccount(1);
        vm.prank(caller);
<<<<<<< HEAD
        vm.expectRevert(IRangeEditionMinter.ExceedsMaxPerWallet.selector);
        minter.mint{ value: PRICE * 2 }(address(edition), MINT_ID, 2, address(0));
=======
        vm.expectRevert(IRangeEditionMinter.ExceedsMaxPerAccount.selector);
        minter.mint{ value: PRICE * 2 }(address(edition), MINT_ID, 2);
>>>>>>> 403c0eaf
    }

    function test_mintWhenAllowedPerWalletIsSetAndSatisfied() public {
        // Set max allowed per wallet to 2
        (SoundEditionV1 edition, RangeEditionMinter minter) = _createEditionAndMinter(2);

        // Ensure we can mint the max allowed of 2 tokens
        address caller = getFundedAccount(1);
        vm.warp(START_TIME);
        vm.prank(caller);
        minter.mint{ value: PRICE * 2 }(address(edition), MINT_ID, 2, address(0));

        assertEq(edition.balanceOf(caller), 2);

        RangeEditionMinter.EditionMintData memory data = minter.editionMintData(address(edition), MINT_ID);
        assertEq(data.totalMinted, 2);
    }

    function test_mintUpdatesValuesAndMintsCorrectly() public {
        (SoundEditionV1 edition, RangeEditionMinter minter) = _createEditionAndMinter(0);

        vm.warp(START_TIME);

        address caller = getFundedAccount(1);

        uint32 quantity = 2;

        RangeEditionMinter.EditionMintData memory data = minter.editionMintData(address(edition), MINT_ID);

        assertEq(data.totalMinted, 0);

        vm.prank(caller);
        minter.mint{ value: PRICE * quantity }(address(edition), MINT_ID, quantity, address(0));

        assertEq(edition.balanceOf(caller), uint256(quantity));

        data = minter.editionMintData(address(edition), MINT_ID);

        assertEq(data.totalMinted, quantity);
    }

    function test_mintRevertForWrongEtherValue() public {
        (SoundEditionV1 edition, RangeEditionMinter minter) = _createEditionAndMinter(0);

        uint32 quantity = 2;

        vm.warp(START_TIME);

        uint256 requiredPayment = quantity * PRICE;

        bytes memory expectedRevert = abi.encodeWithSelector(
            IMinterModule.WrongEtherValue.selector,
            requiredPayment - 1,
            requiredPayment
        );

        vm.expectRevert(expectedRevert);
        minter.mint{ value: requiredPayment - 1 }(address(edition), MINT_ID, quantity, address(0));
    }

    function test_mintRevertsForMintNotOpen() public {
        (SoundEditionV1 edition, RangeEditionMinter minter) = _createEditionAndMinter(0);

        uint32 quantity = 1;

        vm.warp(START_TIME - 1);
        vm.expectRevert(
            abi.encodeWithSelector(IMinterModule.MintNotOpen.selector, block.timestamp, START_TIME, END_TIME)
        );
        minter.mint{ value: quantity * PRICE }(address(edition), MINT_ID, quantity, address(0));

        vm.warp(START_TIME);
        minter.mint{ value: quantity * PRICE }(address(edition), MINT_ID, quantity, address(0));

        vm.warp(END_TIME + 1);
        vm.expectRevert(
            abi.encodeWithSelector(IMinterModule.MintNotOpen.selector, block.timestamp, START_TIME, END_TIME)
        );
        minter.mint{ value: quantity * PRICE }(address(edition), MINT_ID, quantity, address(0));

        vm.warp(END_TIME);
        minter.mint{ value: quantity * PRICE }(address(edition), MINT_ID, quantity, address(0));

        vm.warp(CLOSING_TIME);
        minter.mint{ value: quantity * PRICE }(address(edition), MINT_ID, quantity, address(0));
    }

    function test_mintRevertsForSoldOut(uint32 quantityToBuyBeforeClosing, uint32 quantityToBuyAfterClosing) public {
        (SoundEditionV1 edition, RangeEditionMinter minter) = _createEditionAndMinter(0);

        quantityToBuyBeforeClosing = uint32((quantityToBuyBeforeClosing % uint256(MAX_MINTABLE_UPPER * 2)) + 1);
        quantityToBuyAfterClosing = uint32((quantityToBuyAfterClosing % uint256(MAX_MINTABLE_UPPER * 2)) + 1);

        uint32 totalMinted;

        if (quantityToBuyBeforeClosing > MAX_MINTABLE_UPPER) {
            vm.expectRevert(abi.encodeWithSelector(IMinterModule.MaxMintableReached.selector, MAX_MINTABLE_UPPER));
        } else {
            totalMinted = quantityToBuyBeforeClosing;
        }
        vm.warp(START_TIME);
        minter.mint{ value: quantityToBuyBeforeClosing * PRICE }(
            address(edition),
            MINT_ID,
            quantityToBuyBeforeClosing,
            address(0)
        );

        if (totalMinted + quantityToBuyAfterClosing > MAX_MINTABLE_LOWER) {
            vm.expectRevert(abi.encodeWithSelector(IMinterModule.MaxMintableReached.selector, MAX_MINTABLE_LOWER));
        }
        vm.warp(CLOSING_TIME);
        minter.mint{ value: quantityToBuyAfterClosing * PRICE }(
            address(edition),
            MINT_ID,
            quantityToBuyAfterClosing,
            address(0)
        );
    }

    function test_mintBeforeAndAfterClosingTimeBaseCase() public {
        (SoundEditionV1 edition, RangeEditionMinter minter) = _createEditionAndMinter(0);
        uint32 maxMintableLower = 0;
        uint32 maxMintableUpper = 1;
        minter.setMaxMintableRange(address(edition), MINT_ID, maxMintableLower, maxMintableUpper);

        uint32 quantity = 1;

        vm.warp(START_TIME);
        minter.mint{ value: quantity * PRICE }(address(edition), MINT_ID, quantity, address(0));

        vm.warp(CLOSING_TIME);
        vm.expectRevert(abi.encodeWithSelector(IMinterModule.MaxMintableReached.selector, maxMintableLower));
        minter.mint{ value: quantity * PRICE }(address(edition), MINT_ID, quantity, address(0));
    }

    function test_setTimeRange(
        uint32 startTime,
        uint32 closingTime,
        uint32 endTime
    ) public {
        (SoundEditionV1 edition, RangeEditionMinter minter) = _createEditionAndMinter(0);

        bool hasRevert;
        if (!(startTime < closingTime && closingTime < endTime)) {
            vm.expectRevert(IMinterModule.InvalidTimeRange.selector);
            hasRevert = true;
        }

        if (!hasRevert) {
            vm.expectEmit(false, false, false, true);
            emit ClosingTimeSet(address(edition), MINT_ID, closingTime);
        }

        minter.setTimeRange(address(edition), MINT_ID, startTime, closingTime, endTime);

        if (!hasRevert) {
            RangeEditionMinter.EditionMintData memory data = minter.editionMintData(address(edition), MINT_ID);
            BaseMinter.BaseData memory baseData = minter.baseMintData(address(edition), MINT_ID);

            assertEq(baseData.startTime, startTime);
            assertEq(data.closingTime, closingTime);
            assertEq(baseData.endTime, endTime);
        }
    }

    function test_setMaxMintableRange(uint32 maxMintableLower, uint32 maxMintableUpper) public {
        (SoundEditionV1 edition, RangeEditionMinter minter) = _createEditionAndMinter(0);

        bool hasRevert;

        if (!(maxMintableLower < maxMintableUpper)) {
            vm.expectRevert(
                abi.encodeWithSelector(
                    IRangeEditionMinter.InvalidMaxMintableRange.selector,
                    maxMintableLower,
                    maxMintableUpper
                )
            );
            hasRevert = true;
        }

        if (!hasRevert) {
            vm.expectEmit(false, false, false, true);
            emit MaxMintableRangeSet(address(edition), MINT_ID, maxMintableLower, maxMintableUpper);
        }

        minter.setMaxMintableRange(address(edition), MINT_ID, maxMintableLower, maxMintableUpper);

        if (!hasRevert) {
            RangeEditionMinter.EditionMintData memory data = minter.editionMintData(address(edition), MINT_ID);
            assertEq(data.maxMintableLower, maxMintableLower);
            assertEq(data.maxMintableUpper, maxMintableUpper);
        }
    }

    function test_supportsInterface() public {
        (, RangeEditionMinter minter) = _createEditionAndMinter(0);

        bool supportsIMinterModule = minter.supportsInterface(type(IMinterModule).interfaceId);
        bool supportsIRangeEditionMinter = minter.supportsInterface(type(IRangeEditionMinter).interfaceId);

        assertTrue(supportsIMinterModule);
        assertTrue(supportsIRangeEditionMinter);
    }
}<|MERGE_RESOLUTION|>--- conflicted
+++ resolved
@@ -189,13 +189,8 @@
 
         address caller = getFundedAccount(1);
         vm.prank(caller);
-<<<<<<< HEAD
-        vm.expectRevert(IRangeEditionMinter.ExceedsMaxPerWallet.selector);
+        vm.expectRevert(IRangeEditionMinter.ExceedsMaxPerAccount.selector);
         minter.mint{ value: PRICE * 2 }(address(edition), MINT_ID, 2, address(0));
-=======
-        vm.expectRevert(IRangeEditionMinter.ExceedsMaxPerAccount.selector);
-        minter.mint{ value: PRICE * 2 }(address(edition), MINT_ID, 2);
->>>>>>> 403c0eaf
     }
 
     function test_mintWhenAllowedPerWalletIsSetAndSatisfied() public {
