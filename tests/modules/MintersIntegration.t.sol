pragma solidity ^0.8.16;

import { Merkle } from "murky/Merkle.sol";
import { MerkleProof } from "openzeppelin/utils/cryptography/MerkleProof.sol";

import { SoundEditionV1 } from "@core/SoundEditionV1.sol";
import { SoundCreatorV1 } from "@core/SoundCreatorV1.sol";
import { MerkleDropMinter } from "@modules/MerkleDropMinter.sol";
import { RangeEditionMinter } from "@modules/RangeEditionMinter.sol";
import { OwnableRoles } from "solady/auth/OwnableRoles.sol";
import { TestConfig } from "../TestConfig.sol";

contract MintersIntegration is TestConfig {
    uint32 public constant START_TIME_FREE_DROP = 100;
    uint32 public constant START_TIME_PRESALE = START_TIME_FREE_DROP + 1 days;
    uint32 public constant START_TIME_PUBLIC_SALE = START_TIME_PRESALE + 1 days;
    uint32 public constant END_TIME_PUBLIC_SALE = START_TIME_PUBLIC_SALE + 1 days;

    // Free drop constant properties
    uint96 PRICE_FREE_DROP = 0;
    uint32 MINTER_MAX_MINTABLE_FREE_DROP = 100;
    uint32 MAX_MINTABLE_PER_ACCOUNT = 3;

    // Presale constant properties
    uint96 PRICE_PRESALE = 50000000 gwei; // Price is 0.05 ETH
    uint32 MINTER_MAX_MINTABLE_PRESALE = 45;
    uint32 MAX_MINTABLE_PER_ACCOUNT_PRESALE = 25; // There is a 25 tokens per account limit set on the presale.

    // Public sale constant properties
    uint96 PRICE_PUBLIC_SALE = 100000000000000000; // Price is 0.1 ETH
    uint32 MINTER_MAX_MINTABLE_PUBLIC_SALE = 700;
    uint32 MAX_MINTABLE_PER_ACCOUNT_PUBLIC_SALE = 50;

    address[] public userAccounts = [
        getFundedAccount(1), // User 1 - participate in free drop
        getFundedAccount(2), // User 2 - participate in free drop
        getFundedAccount(3), // User 3 - participate in presale
        getFundedAccount(4), // User 4 - participate in presale
        getFundedAccount(5), // User 5 - participate in public sale
        getFundedAccount(6) // User 6 - participate in public sale
    ];

    SoundEditionV1 public edition;

    // Helper function to setup a MerkleTree construct
    function setUpMerkleTree(address editionAddress, address[] memory accounts)
        public
        returns (Merkle, bytes32[] memory)
    {
        Merkle m = new Merkle();

        bytes32[] memory leaves = new bytes32[](accounts.length);
        for (uint256 i = 0; i < accounts.length; ++i) {
            leaves[i] = keccak256(abi.encodePacked(editionAddress, accounts[i]));
        }

        return (m, leaves);
    }

    /* Glasshouse integration test https://danielallan.xyz/glasshouse
      - Supply - 1000 Editions
      - Free Drop - 0.00 ETH
      - Presale - 0.05 ETH
      - Public Sale - 0.1 ETH
      - Restrictions per account - 25 mint max during presale, 50 mint max during public sale.

      Executed as sequential sales
      - Free mint: executed as 1 day long free drop
      - Pre-sale: executed as 1 day long paid drop
      - Public Sale: executed as 1 day long public sale
    */
    function test_Glasshouse() public {
        uint32 EDITION_MAX_MINTABLE = 1000;
        // Setup Glass house sound edition
        edition = SoundEditionV1(
            soundCreator.createSound(
                "Glass House",
                "GLASS",
                METADATA_MODULE,
                BASE_URI,
                CONTRACT_URI,
                FUNDING_RECIPIENT,
                ROYALTY_BPS,
                EDITION_MAX_MINTABLE,
                EDITION_MAX_MINTABLE,
                RANDOMNESS_LOCKED_TIMESTAMP
            )
        );
        feeRegistry.setPlatformFeeBPS(0);

        // Setup the FREE MINT
        // Setup the free mint for 2 accounts able to claim 100 tokens in total.
        address[] memory accountsFreeMerkleDrop = new address[](2);
        accountsFreeMerkleDrop[0] = userAccounts[0];
        accountsFreeMerkleDrop[1] = userAccounts[1];

        // Setup the Merkle tree
        (Merkle merkleFreeDrop, bytes32[] memory leavesFreeMerkleDrop) = setUpMerkleTree(
            address(edition),
            accountsFreeMerkleDrop
        );

<<<<<<< HEAD
        MerkleDropMinter merkleDropMinter = new MerkleDropMinter();
        edition.grantRoles(address(merkleDropMinter), edition.MINTER_ROLE());
=======
        MerkleDropMinter merkleDropMinter = new MerkleDropMinter(feeRegistry);
        edition.grantRole(edition.MINTER_ROLE(), address(merkleDropMinter));
>>>>>>> f6512cb3

        bytes32 root = merkleFreeDrop.getRoot(leavesFreeMerkleDrop);
        uint256 mintIdFreeMint = merkleDropMinter.createEditionMint(
            address(edition),
            root,
            PRICE_FREE_DROP,
            START_TIME_FREE_DROP,
            START_TIME_PRESALE,
            MINTER_MAX_MINTABLE_FREE_DROP,
            MAX_MINTABLE_PER_ACCOUNT
        );

        // SETUP THE PRESALE
        // Setup the presale for 2 accounts able to claim 45 tokens in total.
        address[] memory accountsPresale = new address[](2);
        accountsPresale[0] = userAccounts[2];
        accountsPresale[1] = userAccounts[3];

        // Setup the Merkle tree
        (Merkle mPresale, bytes32[] memory leavesPresale) = setUpMerkleTree(address(edition), accountsPresale);

        root = mPresale.getRoot(leavesPresale);
        uint256 mintIdPresale = merkleDropMinter.createEditionMint(
            address(edition),
            root,
            PRICE_PRESALE,
            START_TIME_PRESALE,
            START_TIME_PUBLIC_SALE,
            MINTER_MAX_MINTABLE_PRESALE,
            MAX_MINTABLE_PER_ACCOUNT_PRESALE
        );

        // SETUP PUBLIC SALE
<<<<<<< HEAD
        RangeEditionMinter publicSaleMinter = new RangeEditionMinter();
        edition.grantRoles(address(publicSaleMinter), edition.MINTER_ROLE());
=======
        RangeEditionMinter publicSaleMinter = new RangeEditionMinter(feeRegistry);
        edition.grantRole(edition.MINTER_ROLE(), address(publicSaleMinter));
>>>>>>> f6512cb3
        uint256 mintIdPublicSale = publicSaleMinter.createEditionMint(
            address(edition),
            PRICE_PUBLIC_SALE,
            START_TIME_PUBLIC_SALE,
            END_TIME_PUBLIC_SALE - 1,
            END_TIME_PUBLIC_SALE,
            0,
            MINTER_MAX_MINTABLE_PUBLIC_SALE,
            MAX_MINTABLE_PER_ACCOUNT_PUBLIC_SALE
        );

        run_FreeAirdrop(accountsFreeMerkleDrop, leavesFreeMerkleDrop, merkleDropMinter, merkleFreeDrop, mintIdFreeMint);
        run_Presale(accountsPresale, leavesPresale, merkleDropMinter, mPresale, mintIdPresale);
        run_PublicSale(publicSaleMinter, mintIdPublicSale);
    }

    function run_FreeAirdrop(
        address[] memory accountsFreeMerkleDrop,
        bytes32[] memory leavesFreeMerkleDrop,
        MerkleDropMinter merkleDropMinter,
        Merkle merkleFreeDrop,
        uint256 mintId
    ) public {
        // START THE FREE DROP
        vm.warp(START_TIME_FREE_DROP);
        // Check user has no tokens
        uint256 user0Balance = edition.balanceOf(accountsFreeMerkleDrop[0]);
        assertEq(user0Balance, 0);
        // Claim 1 token
        bytes32[] memory proof0 = merkleFreeDrop.getProof(leavesFreeMerkleDrop, 0);
        vm.prank(accountsFreeMerkleDrop[0]);
        merkleDropMinter.mint(address(edition), mintId, 1, proof0, address(0));
        user0Balance = edition.balanceOf(accountsFreeMerkleDrop[0]);
        assertEq(user0Balance, 1);

        // Next user has no tokens
        bytes32[] memory proof1 = merkleFreeDrop.getProof(leavesFreeMerkleDrop, 1);
        uint256 user1Balance = edition.balanceOf(accountsFreeMerkleDrop[1]);
        assertEq(user1Balance, 0);
        // Claim 3 tokens (max per account)
        vm.prank(accountsFreeMerkleDrop[1]);
        merkleDropMinter.mint(address(edition), mintId, 3, proof1, address(0));
        user1Balance = edition.balanceOf(accountsFreeMerkleDrop[1]);
        assertEq(user1Balance, 3);

        // First user comes back to claim 2 more tokens, bringing balance to 3 (max per account)
        vm.prank(accountsFreeMerkleDrop[0]);
        merkleDropMinter.mint(address(edition), mintId, 2, proof0, address(0));
        user0Balance = edition.balanceOf(accountsFreeMerkleDrop[0]);
        assertEq(user0Balance, 3);

        // END FREE DROP, START PRESALE
        vm.warp(START_TIME_PRESALE);
    }

    function run_Presale(
        address[] memory accountsPresale,
        bytes32[] memory leavesPresale,
        MerkleDropMinter merkleDropMinter,
        Merkle mPresale,
        uint256 mintId
    ) public {
        // Check user 0 has no tokens
        uint256 user0Balance = edition.balanceOf(accountsPresale[0]);
        assertEq(user0Balance, 0);
        // Claim 20 tokens
        bytes32[] memory proof0 = mPresale.getProof(leavesPresale, 0);
        vm.prank(accountsPresale[0]);
        merkleDropMinter.mint{ value: 20 * PRICE_PRESALE }(address(edition), mintId, 20, proof0, address(0));
        user0Balance = edition.balanceOf(accountsPresale[0]);
        assertEq(user0Balance, 20);

        // Check user 1 has no tokens
        bytes32[] memory proof1 = mPresale.getProof(leavesPresale, 1);
        uint256 user1Balance = edition.balanceOf(accountsPresale[1]);
        assertEq(user1Balance, 0);
        // Claim 25 tokens
        vm.prank(accountsPresale[1]);
        merkleDropMinter.mint{ value: 25 * PRICE_PRESALE }(address(edition), mintId, 25, proof1, address(0));
        user1Balance = edition.balanceOf(accountsPresale[1]);
        assertEq(user1Balance, 25);

        // END PRESALE START AND START PUBLIC SALE
        vm.warp(START_TIME_PUBLIC_SALE);
    }

    function run_PublicSale(RangeEditionMinter publicSaleMinter, uint256 mintId) public {
        // Check user 5 has no tokens
        uint256 user5Balance = edition.balanceOf(userAccounts[4]);
        assertEq(user5Balance, 0);
        // Mint 5 tokens
        vm.prank(userAccounts[4]);
        publicSaleMinter.mint{ value: 5 * PRICE_PUBLIC_SALE }(address(edition), mintId, 5, address(0));
        user5Balance = edition.balanceOf(userAccounts[4]);
        assertEq(user5Balance, 5);

        // Check user 6 has no tokens
        uint256 user6Balance = edition.balanceOf(userAccounts[5]);
        assertEq(user6Balance, 0);
        // Claim maximum allowed tokens
        vm.prank(userAccounts[5]);
        publicSaleMinter.mint{ value: MAX_MINTABLE_PER_ACCOUNT_PUBLIC_SALE * PRICE_PUBLIC_SALE }(
            address(edition),
            mintId,
            MAX_MINTABLE_PER_ACCOUNT_PUBLIC_SALE,
            address(0)
        );
        user6Balance = edition.balanceOf(userAccounts[5]);
        assertEq(user6Balance, MAX_MINTABLE_PER_ACCOUNT_PUBLIC_SALE);

        // END PUBLIC SALE
        vm.warp(END_TIME_PUBLIC_SALE);
    }
}<|MERGE_RESOLUTION|>--- conflicted
+++ resolved
@@ -100,13 +100,8 @@
             accountsFreeMerkleDrop
         );
 
-<<<<<<< HEAD
-        MerkleDropMinter merkleDropMinter = new MerkleDropMinter();
+        MerkleDropMinter merkleDropMinter = new MerkleDropMinter(feeRegistry);
         edition.grantRoles(address(merkleDropMinter), edition.MINTER_ROLE());
-=======
-        MerkleDropMinter merkleDropMinter = new MerkleDropMinter(feeRegistry);
-        edition.grantRole(edition.MINTER_ROLE(), address(merkleDropMinter));
->>>>>>> f6512cb3
 
         bytes32 root = merkleFreeDrop.getRoot(leavesFreeMerkleDrop);
         uint256 mintIdFreeMint = merkleDropMinter.createEditionMint(
@@ -140,13 +135,9 @@
         );
 
         // SETUP PUBLIC SALE
-<<<<<<< HEAD
-        RangeEditionMinter publicSaleMinter = new RangeEditionMinter();
+        RangeEditionMinter publicSaleMinter = new RangeEditionMinter(feeRegistry);
         edition.grantRoles(address(publicSaleMinter), edition.MINTER_ROLE());
-=======
-        RangeEditionMinter publicSaleMinter = new RangeEditionMinter(feeRegistry);
-        edition.grantRole(edition.MINTER_ROLE(), address(publicSaleMinter));
->>>>>>> f6512cb3
+
         uint256 mintIdPublicSale = publicSaleMinter.createEditionMint(
             address(edition),
             PRICE_PUBLIC_SALE,
