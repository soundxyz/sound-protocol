--- conflicted
+++ resolved
@@ -239,12 +239,8 @@
         publicSaleMinter.mint{ value: MAX_MINTABLE_PER_ACCOUNT_PUBLIC_SALE * PRICE_PUBLIC_SALE }(
             address(edition),
             mintId,
-<<<<<<< HEAD
-            MAX_ALLOWED_PER_WALLET_PUBLIC_SALE,
+            MAX_MINTABLE_PER_ACCOUNT_PUBLIC_SALE,
             address(0)
-=======
-            MAX_MINTABLE_PER_ACCOUNT_PUBLIC_SALE
->>>>>>> 403c0eaf
         );
         user6Balance = edition.balanceOf(userAccounts[5]);
         assertEq(user6Balance, MAX_MINTABLE_PER_ACCOUNT_PUBLIC_SALE);
