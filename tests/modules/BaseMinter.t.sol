--- conflicted
+++ resolved
@@ -144,12 +144,7 @@
         vm.expectRevert(abi.encodeWithSelector(ISoundEditionEventsAndErrors.ExceedsEditionAvailableSupply.selector, 1));
         minter.mint(address(edition1), mintId1, 2, 0);
 
-<<<<<<< HEAD
         // try minting 1 more - should succeed
-=======
-        // try minting 1 more
-        vm.expectRevert(ISoundEditionV1.EditionMaxMintableReached.selector);
->>>>>>> 7cf50831
         minter.mint(address(edition1), mintId1, 1, 0);
     }
 
