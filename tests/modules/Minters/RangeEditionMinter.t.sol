--- conflicted
+++ resolved
@@ -50,20 +50,16 @@
 
     function _createEditionAndMinter() internal returns (SoundEditionV1 edition, RangeEditionMinter minter) {
         edition = SoundEditionV1(
-<<<<<<< HEAD
             soundCreator.createSound(
                 SONG_NAME,
                 SONG_SYMBOL,
                 METADATA_MODULE,
                 BASE_URI,
                 CONTRACT_URI,
-                MASTER_MAX_MINTABLE,
+                MAX_MINTABLE_UPPER,
                 MASTER_MAX_MINTABLE,
                 RANDOMNESS_LOCKED_TIMESTAMP
             )
-=======
-            soundCreator.createSound(SONG_NAME, SONG_SYMBOL, METADATA_MODULE, BASE_URI, CONTRACT_URI, MAX_MINTABLE_UPPER)
->>>>>>> da90b624
         );
 
         minter = new RangeEditionMinter();
@@ -90,20 +86,16 @@
         uint32 maxMintableUpper
     ) public {
         SoundEditionV1 edition = SoundEditionV1(
-<<<<<<< HEAD
             soundCreator.createSound(
                 SONG_NAME,
                 SONG_SYMBOL,
                 METADATA_MODULE,
                 BASE_URI,
                 CONTRACT_URI,
-                MASTER_MAX_MINTABLE,
+                MAX_MINTABLE_UPPER,
                 MASTER_MAX_MINTABLE,
                 RANDOMNESS_LOCKED_TIMESTAMP
             )
-=======
-            soundCreator.createSound(SONG_NAME, SONG_SYMBOL, METADATA_MODULE, BASE_URI, CONTRACT_URI, MAX_MINTABLE_UPPER)
->>>>>>> da90b624
         );
 
         RangeEditionMinter minter = new RangeEditionMinter();
@@ -341,20 +333,16 @@
         super.setUp();
 
         edition = SoundEditionV1(
-<<<<<<< HEAD
             soundCreator.createSound(
                 SONG_NAME,
                 SONG_SYMBOL,
                 METADATA_MODULE,
                 BASE_URI,
                 CONTRACT_URI,
-                MASTER_MAX_MINTABLE,
+                MAX_MINTABLE_UPPER,
                 MASTER_MAX_MINTABLE,
                 RANDOMNESS_LOCKED_TIMESTAMP
             )
-=======
-            soundCreator.createSound(SONG_NAME, SONG_SYMBOL, METADATA_MODULE, BASE_URI, CONTRACT_URI, MAX_MINTABLE_UPPER)
->>>>>>> da90b624
         );
 
         minter = new RangeEditionMinter();
