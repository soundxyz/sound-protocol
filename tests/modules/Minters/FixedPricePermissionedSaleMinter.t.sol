--- conflicted
+++ resolved
@@ -40,28 +40,17 @@
         returns (SoundEditionV1 edition, FixedPricePermissionedSaleMinter minter)
     {
         edition = SoundEditionV1(
-<<<<<<< HEAD
-            payable(
-                soundCreator.createSound(
-                    SONG_NAME,
-                    SONG_SYMBOL,
-                    METADATA_MODULE,
-                    BASE_URI,
-                    CONTRACT_URI,
-                    FUNDING_RECIPIENT,
-                    ROYALTY_BPS
-                )
-=======
             soundCreator.createSound(
                 SONG_NAME,
                 SONG_SYMBOL,
                 METADATA_MODULE,
                 BASE_URI,
                 CONTRACT_URI,
+                FUNDING_RECIPIENT,
+                ROYALTY_BPS,
                 MASTER_MAX_MINTABLE,
                 MASTER_MAX_MINTABLE,
                 RANDOMNESS_LOCKED_TIMESTAMP
->>>>>>> 3c5b3899
             )
         );
 
@@ -74,28 +63,17 @@
 
     function test_createEditionMintEmitsEvent() public {
         SoundEditionV1 edition = SoundEditionV1(
-<<<<<<< HEAD
-            payable(
-                soundCreator.createSound(
-                    SONG_NAME,
-                    SONG_SYMBOL,
-                    METADATA_MODULE,
-                    BASE_URI,
-                    CONTRACT_URI,
-                    FUNDING_RECIPIENT,
-                    ROYALTY_BPS
-                )
-=======
             soundCreator.createSound(
                 SONG_NAME,
                 SONG_SYMBOL,
                 METADATA_MODULE,
                 BASE_URI,
                 CONTRACT_URI,
+                FUNDING_RECIPIENT,
+                ROYALTY_BPS,
                 MASTER_MAX_MINTABLE,
                 MASTER_MAX_MINTABLE,
                 RANDOMNESS_LOCKED_TIMESTAMP
->>>>>>> 3c5b3899
             )
         );
 
@@ -110,28 +88,17 @@
 
     function test_createEditionMintRevertsIfSignerIsZeroAddress() public {
         SoundEditionV1 edition = SoundEditionV1(
-<<<<<<< HEAD
-            payable(
-                soundCreator.createSound(
-                    SONG_NAME,
-                    SONG_SYMBOL,
-                    METADATA_MODULE,
-                    BASE_URI,
-                    CONTRACT_URI,
-                    FUNDING_RECIPIENT,
-                    ROYALTY_BPS
-                )
-=======
             soundCreator.createSound(
                 SONG_NAME,
                 SONG_SYMBOL,
                 METADATA_MODULE,
                 BASE_URI,
                 CONTRACT_URI,
+                FUNDING_RECIPIENT,
+                ROYALTY_BPS,
                 MAX_MINTABLE,
                 MAX_MINTABLE,
                 RANDOMNESS_LOCKED_TIMESTAMP
->>>>>>> 3c5b3899
             )
         );
 
