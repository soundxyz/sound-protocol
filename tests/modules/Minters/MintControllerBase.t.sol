pragma solidity ^0.8.15;

import "../../TestConfig.sol";
import "../../mocks/MockMinter.sol";
import "../../../contracts/SoundEdition/SoundEditionV1.sol";
import "../../../contracts/SoundCreator/SoundCreatorV1.sol";

contract MintControllerBaseTests is TestConfig {
<<<<<<< HEAD
    event MintControllerUpdated(address indexed edition, address indexed controller);

    MockMinter minter;

    constructor() {
        minter = new MockMinter();
    }

    function _createEdition() internal returns (SoundEditionV1 edition) {
        edition = SoundEditionV1(
            soundCreator.createSound(
                SONG_NAME,
                SONG_SYMBOL,
                METADATA_MODULE,
                BASE_URI,
                CONTRACT_URI,
                MASTER_MAX_MINTABLE
            )
        );
    }

=======
    event MintControllerSet(address indexed edition, uint256 indexed mintId, address indexed controller);

    MockMinter public minter;

    constructor() {
        minter = new MockMinter();
    }

    function _createEdition(uint32 masterMaxMintable) internal returns (SoundEditionV1 edition) {
        edition = SoundEditionV1(
            soundCreator.createSound(SONG_NAME, SONG_SYMBOL, METADATA_MODULE, BASE_URI, CONTRACT_URI, masterMaxMintable)
        );

        edition.grantRole(edition.MINTER_ROLE(), address(minter));
    }

>>>>>>> cc3ff871
    function test_createEditionMintControllerEmitsEvent() external {
        address controller = getRandomAccount(0);
        vm.startPrank(controller);

        SoundEditionV1 edition = _createEdition(MASTER_MAX_MINTABLE);

        uint256 mintId = 0;

        vm.expectEmit(false, false, false, true);
<<<<<<< HEAD
        emit MintControllerUpdated(address(edition), edition.owner());
        minter.createEditionMintController(address(edition));
=======
        emit MintControllerSet(address(edition), mintId, controller);
        minter.createEditionMintController(address(edition));

        vm.stopPrank();
>>>>>>> cc3ff871
    }

    function test_createEditionMintControllerRevertsIfCallerNotEditionOwner() external {
        SoundEditionV1 edition = _createEdition(MASTER_MAX_MINTABLE);
        address attacker = getRandomAccount(1);

        vm.expectRevert(MintControllerBase.CallerNotEditionOwner.selector);
        vm.prank(attacker);
        minter.createEditionMintController(address(edition));
    }

    function test_createEditionMintControllerRevertsIfEditionDoesNotImplementOwner() external {
        vm.expectRevert(MintControllerBase.CallerNotEditionOwner.selector);
        minter.createEditionMintController(address(0));
    }

    function test_createEditionMintControllerChangesController() external {
<<<<<<< HEAD
        SoundEditionV1 edition = _createEdition();

        assertEq(minter.editionMintController(address(edition)), address(0));

        minter.createEditionMintController(address(edition));
        assertEq(minter.editionMintController(address(edition)), edition.owner());
    }

    function test_createEditionMintControllerRevertsWhenAlreadyExists() external {
        address controller0 = getRandomAccount(0);
        vm.prank(controller0);
        SoundEditionV1 edition = _createEdition();
        assertEq(edition.owner(), controller0);

        address controller1 = getRandomAccount(1);

        vm.prank(controller0);
        minter.createEditionMintController(address(edition));

        // Try calling with `controller0`, should revert with {MintControllerAlreadyExists},
        // since the controller has already been registered.
        vm.expectRevert(abi.encodeWithSelector(MintControllerBase.MintControllerAlreadyExists.selector, controller0));
        vm.prank(controller0);
        minter.createEditionMintController(address(edition));

        // Try calling with `controller1`, should revert with {CallerNotEditionOwner}.
        vm.prank(controller1);
        vm.expectRevert(MintControllerBase.CallerNotEditionOwner.selector);
        minter.createEditionMintController(address(edition));
=======
        SoundEditionV1 edition = _createEdition(MASTER_MAX_MINTABLE);

        uint256 mintId = 0;
>>>>>>> cc3ff871

        assertEq(minter.editionMintController(address(edition), mintId), address(0));

<<<<<<< HEAD
        // Try calling with `controller1`, should revert with {MintControllerAlreadyExists}.
        vm.prank(controller1);
        vm.expectRevert(abi.encodeWithSelector(MintControllerBase.MintControllerAlreadyExists.selector, controller0));
        minter.createEditionMintController(address(edition));
=======
        minter.createEditionMintController(address(edition));
        assertEq(minter.editionMintController(address(edition), mintId), edition.owner());
>>>>>>> cc3ff871
    }

    function test_setEditionMintControllerEmitsEvent() external {
        SoundEditionV1 edition = _createEdition(MASTER_MAX_MINTABLE);
        address newController = getRandomAccount(1);

<<<<<<< HEAD
        minter.createEditionMintController(address(edition));

        vm.expectEmit(false, false, false, true);
        emit MintControllerUpdated(address(edition), newController);
        minter.setEditionMintController(address(edition), newController);
=======
        uint256 mintId = minter.createEditionMintController(address(edition));

        vm.expectEmit(false, false, false, true);
        emit MintControllerSet(address(edition), mintId, newController);
        minter.setEditionMintController(address(edition), mintId, newController);
>>>>>>> cc3ff871
    }

    function test_setEditionMintControllerChangesController() external {
        SoundEditionV1 edition = _createEdition(MASTER_MAX_MINTABLE);
        address newController = getRandomAccount(1);

<<<<<<< HEAD
        minter.createEditionMintController(address(edition));

        minter.setEditionMintController(address(edition), newController);
        assertEq(minter.editionMintController(address(edition)), newController);
=======
        uint256 mintId = minter.createEditionMintController(address(edition));

        minter.setEditionMintController(address(edition), mintId, newController);
        assertEq(minter.editionMintController(address(edition), mintId), newController);
>>>>>>> cc3ff871
    }

    function test_deleteEditionMintControllerEmitsEvent() external {
        SoundEditionV1 edition = _createEdition(MASTER_MAX_MINTABLE);

<<<<<<< HEAD
        minter.createEditionMintController(address(edition));

        vm.expectEmit(false, false, false, true);
        emit MintControllerUpdated(address(edition), address(0));
        minter.deleteEditionMintController(address(edition));
=======
        uint256 mintId = minter.createEditionMintController(address(edition));

        vm.expectEmit(false, false, false, true);
        emit MintControllerSet(address(edition), mintId, address(0));

        minter.deleteEditionMintController(address(edition), mintId);
>>>>>>> cc3ff871
    }

    function test_deleteEditionMintRevertsIfCallerUnauthorized() public {
        SoundEditionV1 edition = _createEdition(MASTER_MAX_MINTABLE);
        address attacker = getRandomAccount(1);

<<<<<<< HEAD
        minter.createEditionMintController(address(edition));

        vm.prank(attacker);
        vm.expectRevert(MintControllerBase.MintControllerUnauthorized.selector);
        minter.deleteEditionMintController(address(edition));
=======
        uint256 mintId = minter.createEditionMintController(address(edition));

        vm.prank(attacker);
        vm.expectRevert(MintControllerBase.MintControllerUnauthorized.selector);
        minter.deleteEditionMintController(address(edition), mintId);
>>>>>>> cc3ff871
    }

    function test_deleteEditionMintRevertsIfMintEditionDoesNotExist() public {
        SoundEditionV1 edition0 = _createEdition(MASTER_MAX_MINTABLE);
        SoundEditionV1 edition1 = _createEdition(MASTER_MAX_MINTABLE);

        address controller = getRandomAccount(0);

<<<<<<< HEAD
        minter.createEditionMintController(address(edition0));

        vm.prank(controller);
        vm.expectRevert(MintControllerBase.MintControllerNotFound.selector);
        minter.deleteEditionMintController(address(edition1));
=======
        uint256 mintId = minter.createEditionMintController(address(edition0));

        vm.prank(controller);
        vm.expectRevert(MintControllerBase.MintControllerNotFound.selector);
        minter.deleteEditionMintController(address(edition1), mintId);
    }

    function test_deleteEditionMintControllerChangesControllerToZeroAddress() public {
        SoundEditionV1 edition = _createEdition(MASTER_MAX_MINTABLE);

        uint256 mintId = minter.createEditionMintController(address(edition));
        assertEq(minter.editionMintController(address(edition), mintId), edition.owner());

        minter.deleteEditionMintController(address(edition), mintId);
        assertEq(minter.editionMintController(address(edition), mintId), address(0));
>>>>>>> cc3ff871
    }

    function test_mintRevertsForWrongEtherValue() public {
        SoundEditionV1 edition = _createEdition(MASTER_MAX_MINTABLE);

        uint256 mintId = minter.createEditionMintController(address(edition));

        uint256 price = 1;
        vm.expectRevert(abi.encodeWithSelector(MintControllerBase.WrongEtherValue.selector, price * 2 - 1, price * 2));
        minter.mint{ value: price * 2 - 1 }(address(edition), mintId, 2, price);

        minter.mint{ value: price * 2 }(address(edition), mintId, 2, price);
    }

    function test_mintRevertsWhenPaused() public {
        SoundEditionV1 edition = _createEdition(MASTER_MAX_MINTABLE);

        uint256 mintId = minter.createEditionMintController(address(edition));

        minter.setEditionMintPaused(address(edition), mintId, true);

        uint256 price = 1;
        vm.expectRevert(MintControllerBase.MintPaused.selector);

        minter.mint{ value: price * 2 }(address(edition), mintId, 2, price);

        minter.setEditionMintPaused(address(edition), mintId, false);

        minter.mint{ value: price * 2 }(address(edition), mintId, 2, price);
    }

    function test_mintRevertsWithZeroQuantity() public {
        SoundEditionV1 edition = _createEdition(MASTER_MAX_MINTABLE);

        uint256 mintId = minter.createEditionMintController(address(edition));

        vm.expectRevert(IERC721AUpgradeable.MintZeroQuantity.selector);

        minter.mint{ value: 0 }(address(edition), mintId, 0, 0);
    }

    function test_createEditionMintControllerMultipleTimes() external {
        SoundEditionV1 edition = _createEdition(MASTER_MAX_MINTABLE);

        for (uint256 i; i < 3; ++i) {
            uint256 mintId = minter.createEditionMintController(address(edition));
            assertEq(mintId, i);
        }
    }

    function test_cantMintPastMasterMaxMintable() external {
        uint32 maxSupply = 5000;

        SoundEditionV1 edition1 = _createEdition(maxSupply);

        uint256 mintId1 = minter.createEditionMintController(address(edition1));

<<<<<<< HEAD
        minter.createEditionMintController(address(edition));
        assertEq(minter.editionMintController(address(edition)), edition.owner());

        minter.deleteEditionMintController(address(edition));
        assertEq(minter.editionMintController(address(edition)), address(0));
    }

    function test_adminMintRevertsIfNotAuthorized(address nonAdminOrOwner) public {
        vm.assume(nonAdminOrOwner != address(this));
        vm.assume(nonAdminOrOwner != address(0));

        SoundEditionV1 edition = SoundEditionV1(
            soundCreator.createSound(
                SONG_NAME,
                SONG_SYMBOL,
                METADATA_MODULE,
                BASE_URI,
                CONTRACT_URI,
                MASTER_MAX_MINTABLE
            )
        );

        minter.createEditionMintController(address(edition));

        vm.expectRevert(SoundEditionV1.Unauthorized.selector);

        vm.prank(nonAdminOrOwner);
        minter.adminMint(edition, nonAdminOrOwner, 1);
    }

    function test_adminMintCantMintPastMax() public {
        uint32 maxQuantity = 2;

        SoundEditionV1 edition = SoundEditionV1(
            soundCreator.createSound(SONG_NAME, SONG_SYMBOL, METADATA_MODULE, BASE_URI, CONTRACT_URI, maxQuantity)
        );

        minter.createEditionMintController(address(edition));

        edition.grantRole(edition.MINTER_ROLE(), address(minter));

        minter.adminMint(edition, address(this), maxQuantity);

        vm.expectRevert(SoundEditionV1.MaxSupplyReached.selector);

        minter.adminMint(edition, address(this), 1);
    }

    function test_adminMintSuccess() public {
        SoundEditionV1 edition = SoundEditionV1(
            soundCreator.createSound(
                SONG_NAME,
                SONG_SYMBOL,
                METADATA_MODULE,
                BASE_URI,
                CONTRACT_URI,
                MASTER_MAX_MINTABLE
            )
        );

        // Register the edition
        minter.createEditionMintController(address(edition));

        // Test owner can mint to own address
        address owner = address(12345);
        edition.transferOwnership(owner);

        edition.grantRole(edition.MINTER_ROLE(), address(minter));

        uint32 quantity = 307023;

        vm.prank(owner);
        minter.adminMint(edition, owner, quantity);

        assert(edition.balanceOf(owner) == quantity);

        // Test owner can mint to a recipient address
        address recipient1 = address(39730);

        vm.prank(owner);
        minter.adminMint(edition, recipient1, quantity);

        assert(edition.balanceOf(recipient1) == quantity);

        // Test an admin can mint to own address
        address admin = address(54321);

        edition.grantRole(edition.ADMIN_ROLE(), admin);

        vm.prank(admin);
        minter.adminMint(edition, admin, 420);

        assert(edition.balanceOf(admin) == 420);

        // Test an admin can mint to a recipient address
        address recipient2 = address(837802);
        vm.prank(admin);
        minter.adminMint(edition, recipient2, quantity);

        assert(edition.balanceOf(recipient2) == quantity);
=======
        // Mint the max supply
        minter.mint(address(edition1), mintId1, maxSupply, 0);

        // try minting 1 more
        vm.expectRevert(SoundEditionV1.MaxSupplyReached.selector);
        minter.mint(address(edition1), mintId1, 1, 0);
>>>>>>> cc3ff871
    }
}<|MERGE_RESOLUTION|>--- conflicted
+++ resolved
@@ -6,29 +6,6 @@
 import "../../../contracts/SoundCreator/SoundCreatorV1.sol";
 
 contract MintControllerBaseTests is TestConfig {
-<<<<<<< HEAD
-    event MintControllerUpdated(address indexed edition, address indexed controller);
-
-    MockMinter minter;
-
-    constructor() {
-        minter = new MockMinter();
-    }
-
-    function _createEdition() internal returns (SoundEditionV1 edition) {
-        edition = SoundEditionV1(
-            soundCreator.createSound(
-                SONG_NAME,
-                SONG_SYMBOL,
-                METADATA_MODULE,
-                BASE_URI,
-                CONTRACT_URI,
-                MASTER_MAX_MINTABLE
-            )
-        );
-    }
-
-=======
     event MintControllerSet(address indexed edition, uint256 indexed mintId, address indexed controller);
 
     MockMinter public minter;
@@ -45,7 +22,6 @@
         edition.grantRole(edition.MINTER_ROLE(), address(minter));
     }
 
->>>>>>> cc3ff871
     function test_createEditionMintControllerEmitsEvent() external {
         address controller = getRandomAccount(0);
         vm.startPrank(controller);
@@ -55,15 +31,10 @@
         uint256 mintId = 0;
 
         vm.expectEmit(false, false, false, true);
-<<<<<<< HEAD
-        emit MintControllerUpdated(address(edition), edition.owner());
-        minter.createEditionMintController(address(edition));
-=======
         emit MintControllerSet(address(edition), mintId, controller);
         minter.createEditionMintController(address(edition));
 
         vm.stopPrank();
->>>>>>> cc3ff871
     }
 
     function test_createEditionMintControllerRevertsIfCallerNotEditionOwner() external {
@@ -81,127 +52,57 @@
     }
 
     function test_createEditionMintControllerChangesController() external {
-<<<<<<< HEAD
-        SoundEditionV1 edition = _createEdition();
-
-        assertEq(minter.editionMintController(address(edition)), address(0));
-
-        minter.createEditionMintController(address(edition));
-        assertEq(minter.editionMintController(address(edition)), edition.owner());
-    }
-
-    function test_createEditionMintControllerRevertsWhenAlreadyExists() external {
-        address controller0 = getRandomAccount(0);
-        vm.prank(controller0);
-        SoundEditionV1 edition = _createEdition();
-        assertEq(edition.owner(), controller0);
-
-        address controller1 = getRandomAccount(1);
-
-        vm.prank(controller0);
-        minter.createEditionMintController(address(edition));
-
-        // Try calling with `controller0`, should revert with {MintControllerAlreadyExists},
-        // since the controller has already been registered.
-        vm.expectRevert(abi.encodeWithSelector(MintControllerBase.MintControllerAlreadyExists.selector, controller0));
-        vm.prank(controller0);
-        minter.createEditionMintController(address(edition));
-
-        // Try calling with `controller1`, should revert with {CallerNotEditionOwner}.
-        vm.prank(controller1);
-        vm.expectRevert(MintControllerBase.CallerNotEditionOwner.selector);
-        minter.createEditionMintController(address(edition));
-=======
         SoundEditionV1 edition = _createEdition(MASTER_MAX_MINTABLE);
 
         uint256 mintId = 0;
->>>>>>> cc3ff871
 
         assertEq(minter.editionMintController(address(edition), mintId), address(0));
 
-<<<<<<< HEAD
-        // Try calling with `controller1`, should revert with {MintControllerAlreadyExists}.
-        vm.prank(controller1);
-        vm.expectRevert(abi.encodeWithSelector(MintControllerBase.MintControllerAlreadyExists.selector, controller0));
-        minter.createEditionMintController(address(edition));
-=======
         minter.createEditionMintController(address(edition));
         assertEq(minter.editionMintController(address(edition), mintId), edition.owner());
->>>>>>> cc3ff871
     }
 
     function test_setEditionMintControllerEmitsEvent() external {
         SoundEditionV1 edition = _createEdition(MASTER_MAX_MINTABLE);
         address newController = getRandomAccount(1);
 
-<<<<<<< HEAD
-        minter.createEditionMintController(address(edition));
-
-        vm.expectEmit(false, false, false, true);
-        emit MintControllerUpdated(address(edition), newController);
-        minter.setEditionMintController(address(edition), newController);
-=======
         uint256 mintId = minter.createEditionMintController(address(edition));
 
         vm.expectEmit(false, false, false, true);
         emit MintControllerSet(address(edition), mintId, newController);
         minter.setEditionMintController(address(edition), mintId, newController);
->>>>>>> cc3ff871
     }
 
     function test_setEditionMintControllerChangesController() external {
         SoundEditionV1 edition = _createEdition(MASTER_MAX_MINTABLE);
         address newController = getRandomAccount(1);
 
-<<<<<<< HEAD
-        minter.createEditionMintController(address(edition));
-
-        minter.setEditionMintController(address(edition), newController);
-        assertEq(minter.editionMintController(address(edition)), newController);
-=======
         uint256 mintId = minter.createEditionMintController(address(edition));
 
         minter.setEditionMintController(address(edition), mintId, newController);
         assertEq(minter.editionMintController(address(edition), mintId), newController);
->>>>>>> cc3ff871
     }
 
     function test_deleteEditionMintControllerEmitsEvent() external {
         SoundEditionV1 edition = _createEdition(MASTER_MAX_MINTABLE);
 
-<<<<<<< HEAD
-        minter.createEditionMintController(address(edition));
-
-        vm.expectEmit(false, false, false, true);
-        emit MintControllerUpdated(address(edition), address(0));
-        minter.deleteEditionMintController(address(edition));
-=======
         uint256 mintId = minter.createEditionMintController(address(edition));
 
         vm.expectEmit(false, false, false, true);
         emit MintControllerSet(address(edition), mintId, address(0));
 
         minter.deleteEditionMintController(address(edition), mintId);
->>>>>>> cc3ff871
     }
 
     function test_deleteEditionMintRevertsIfCallerUnauthorized() public {
         SoundEditionV1 edition = _createEdition(MASTER_MAX_MINTABLE);
         address attacker = getRandomAccount(1);
 
-<<<<<<< HEAD
-        minter.createEditionMintController(address(edition));
-
-        vm.prank(attacker);
-        vm.expectRevert(MintControllerBase.MintControllerUnauthorized.selector);
-        minter.deleteEditionMintController(address(edition));
-=======
         uint256 mintId = minter.createEditionMintController(address(edition));
 
         vm.prank(attacker);
         vm.expectRevert(MintControllerBase.MintControllerUnauthorized.selector);
         minter.deleteEditionMintController(address(edition), mintId);
->>>>>>> cc3ff871
     }
 
     function test_deleteEditionMintRevertsIfMintEditionDoesNotExist() public {
@@ -210,13 +111,6 @@
 
         address controller = getRandomAccount(0);
 
-<<<<<<< HEAD
-        minter.createEditionMintController(address(edition0));
-
-        vm.prank(controller);
-        vm.expectRevert(MintControllerBase.MintControllerNotFound.selector);
-        minter.deleteEditionMintController(address(edition1));
-=======
         uint256 mintId = minter.createEditionMintController(address(edition0));
 
         vm.prank(controller);
@@ -232,7 +126,6 @@
 
         minter.deleteEditionMintController(address(edition), mintId);
         assertEq(minter.editionMintController(address(edition), mintId), address(0));
->>>>>>> cc3ff871
     }
 
     function test_mintRevertsForWrongEtherValue() public {
@@ -290,12 +183,12 @@
 
         uint256 mintId1 = minter.createEditionMintController(address(edition1));
 
-<<<<<<< HEAD
-        minter.createEditionMintController(address(edition));
-        assertEq(minter.editionMintController(address(edition)), edition.owner());
-
-        minter.deleteEditionMintController(address(edition));
-        assertEq(minter.editionMintController(address(edition)), address(0));
+        // Mint the max supply
+        minter.mint(address(edition1), mintId1, maxSupply, 0);
+
+        // try minting 1 more
+        vm.expectRevert(SoundEditionV1.MaxSupplyReached.selector);
+        minter.mint(address(edition1), mintId1, 1, 0);
     }
 
     function test_adminMintRevertsIfNotAuthorized(address nonAdminOrOwner) public {
@@ -391,13 +284,5 @@
         minter.adminMint(edition, recipient2, quantity);
 
         assert(edition.balanceOf(recipient2) == quantity);
-=======
-        // Mint the max supply
-        minter.mint(address(edition1), mintId1, maxSupply, 0);
-
-        // try minting 1 more
-        vm.expectRevert(SoundEditionV1.MaxSupplyReached.selector);
-        minter.mint(address(edition1), mintId1, 1, 0);
->>>>>>> cc3ff871
     }
 }