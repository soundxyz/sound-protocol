pragma solidity ^0.8.15;

import "../../TestConfig.sol";
import "../../../contracts/SoundEdition/SoundEditionV1.sol";
import "../../../contracts/SoundCreator/SoundCreatorV1.sol";
import "../../../contracts/modules/Minters/MintControllerBase.sol";

contract MintControllerBaseTests is TestConfig, MintControllerBase {
    function _createEdition() internal returns (SoundEditionV1 edition) {
        edition = SoundEditionV1(
            soundCreator.createSound(
                SONG_NAME,
                SONG_SYMBOL,
                METADATA_MODULE,
                BASE_URI,
                CONTRACT_URI,
<<<<<<< HEAD
                MAX_MINTABLE,
                RANDOMNESS_LOCKED_TIMESTAMP
=======
                MASTER_MAX_MINTABLE
>>>>>>> 9ee85a8c
            )
        );

        edition.grantRole(edition.MINTER_ROLE(), address(this));
    }

    function createEditionMintController(address edition) external returns (uint256 mintId) {
        mintId = _createEditionMintController(edition);
    }

    function deleteEditionMintController(address edition, uint256 mintId) external {
        _deleteEditionMintController(edition, mintId);
    }

    function onlyEditionMintControllerAction(address edition, uint256 mintId)
        external
        onlyEditionMintController(edition, mintId)
    {}

    function mint(
        address edition,
        uint256 mintId,
        uint32 quantity,
        uint256 price
    ) external payable {
        _mint(edition, mintId, msg.sender, quantity, quantity * price);
    }

    function test_createEditionMintControllerEmitsEvent() external {
        address controller = getRandomAccount(0);
        vm.startPrank(controller);

        SoundEditionV1 edition = _createEdition();

        uint256 mintId = 0;

        vm.expectEmit(false, false, false, true);
        emit MintControllerSet(address(edition), mintId, controller);
        this.createEditionMintController(address(edition));

        vm.stopPrank();
    }

    function test_createEditionMintControllerRevertsIfCallerNotEditionOwner() external {
        SoundEditionV1 edition = _createEdition();
        address attacker = getRandomAccount(1);

        vm.expectRevert(MintControllerBase.CallerNotEditionOwner.selector);
        vm.prank(attacker);
        this.createEditionMintController(address(edition));
    }

    function test_createEditionMintControllerRevertsIfEditionDoesNotImplementOwner() external {
        vm.expectRevert(MintControllerBase.CallerNotEditionOwner.selector);
        this.createEditionMintController(address(0));
    }

    function test_createEditionMintControllerChangesController() external {
        SoundEditionV1 edition = _createEdition();

        uint256 mintId = 0;

        assertEq(this.editionMintController(address(edition), mintId), address(0));

        this.createEditionMintController(address(edition));
        assertEq(this.editionMintController(address(edition), mintId), edition.owner());
    }

    function test_setEditionMintControllerEmitsEvent() external {
        SoundEditionV1 edition = _createEdition();
        address newController = getRandomAccount(1);

        uint256 mintId = this.createEditionMintController(address(edition));

        vm.expectEmit(false, false, false, true);
        emit MintControllerSet(address(edition), mintId, newController);
        this.setEditionMintController(address(edition), mintId, newController);
    }

    function test_setEditionMintControllerChangesController() external {
        SoundEditionV1 edition = _createEdition();
        address newController = getRandomAccount(1);

        uint256 mintId = this.createEditionMintController(address(edition));

        this.setEditionMintController(address(edition), mintId, newController);
        assertEq(this.editionMintController(address(edition), mintId), newController);
    }

    function test_deleteEditionMintControllerEmitsEvent() external {
        SoundEditionV1 edition = _createEdition();

        uint256 mintId = this.createEditionMintController(address(edition));

        vm.expectEmit(false, false, false, true);
        emit MintControllerSet(address(edition), mintId, address(0));

        this.deleteEditionMintController(address(edition), mintId);
    }

    function test_deleteEditionMintRevertsIfCallerUnauthorized() public {
        SoundEditionV1 edition = _createEdition();
        address attacker = getRandomAccount(1);

        uint256 mintId = this.createEditionMintController(address(edition));

        vm.prank(attacker);
        vm.expectRevert(MintControllerBase.MintControllerUnauthorized.selector);
        this.deleteEditionMintController(address(edition), mintId);
    }

    function test_deleteEditionMintRevertsIfMintEditionDoesNotExist() public {
        SoundEditionV1 edition0 = _createEdition();
        SoundEditionV1 edition1 = _createEdition();

        address controller = getRandomAccount(0);

        uint256 mintId = this.createEditionMintController(address(edition0));

        vm.prank(controller);
        vm.expectRevert(MintControllerBase.MintControllerNotFound.selector);
        this.deleteEditionMintController(address(edition1), mintId);
    }

    function test_deleteEditionMintControllerChangesControllerToZeroAddress() public {
        SoundEditionV1 edition = _createEdition();

        uint256 mintId = this.createEditionMintController(address(edition));
        assertEq(this.editionMintController(address(edition), mintId), edition.owner());

        this.deleteEditionMintController(address(edition), mintId);
        assertEq(this.editionMintController(address(edition), mintId), address(0));
    }

    function test_mintRevertsForWrongEtherValue() public {
        SoundEditionV1 edition = _createEdition();

        uint256 mintId = this.createEditionMintController(address(edition));

        uint256 price = 1;
        vm.expectRevert(abi.encodeWithSelector(WrongEtherValue.selector, price * 2 - 1, price * 2));
        this.mint{ value: price * 2 - 1 }(address(edition), mintId, 2, price);

        this.mint{ value: price * 2 }(address(edition), mintId, 2, price);
    }

    function test_mintRevertsWhenPaused() public {
        SoundEditionV1 edition = _createEdition();

        uint256 mintId = this.createEditionMintController(address(edition));

        this.setEditionMintPaused(address(edition), mintId, true);

        uint256 price = 1;
        vm.expectRevert(MintPaused.selector);

        this.mint{ value: price * 2 }(address(edition), mintId, 2, price);

        this.setEditionMintPaused(address(edition), mintId, false);

        this.mint{ value: price * 2 }(address(edition), mintId, 2, price);
    }

    function test_mintRevertsWithZeroQuantity() public {
        SoundEditionV1 edition = _createEdition();

        uint256 mintId = this.createEditionMintController(address(edition));

        vm.expectRevert(IERC721AUpgradeable.MintZeroQuantity.selector);

        this.mint{ value: 0 }(address(edition), mintId, 0, 0);
    }

    function test_createEditionMintControllerMultipleTimes() external {
        SoundEditionV1 edition = _createEdition();

        for (uint256 i; i < 3; ++i) {
            uint256 mintId = this.createEditionMintController(address(edition));
            assertEq(mintId, i);
        }
    }
}<|MERGE_RESOLUTION|>--- conflicted
+++ resolved
@@ -14,12 +14,9 @@
                 METADATA_MODULE,
                 BASE_URI,
                 CONTRACT_URI,
-<<<<<<< HEAD
-                MAX_MINTABLE,
+                MASTER_MAX_MINTABLE,
+                MASTER_MAX_MINTABLE,
                 RANDOMNESS_LOCKED_TIMESTAMP
-=======
-                MASTER_MAX_MINTABLE
->>>>>>> 9ee85a8c
             )
         );
 
