pragma solidity ^0.8.16;

import { MerkleProof } from "openzeppelin/utils/cryptography/MerkleProof.sol";
import { Merkle } from "murky/Merkle.sol";

import { IMinterModule } from "@core/interfaces/IMinterModule.sol";
import { SoundEditionV1 } from "@core/SoundEditionV1.sol";
import { SoundCreatorV1 } from "@core/SoundCreatorV1.sol";
import { MerkleDropMinter } from "@modules/MerkleDropMinter.sol";
import { IMerkleDropMinter } from "@modules/interfaces/IMerkleDropMinter.sol";
import { IMinterModule } from "@core/interfaces/IMinterModule.sol";
import { TestConfig } from "../TestConfig.sol";

contract MerkleDropMinterTests is TestConfig {
    uint32 public constant START_TIME = 100;
    uint32 public constant END_TIME = 200;

    address[] accounts = [getFundedAccount(1), getFundedAccount(2), getFundedAccount(3)];
    bytes32[] leaves;
    bytes32 public root;
    Merkle public m;

    function setUpMerkleTree(address edition) public {
        // Initialize
        m = new Merkle();

        leaves = new bytes32[](accounts.length);
        for (uint256 i = 0; i < accounts.length; ++i) {
            leaves[i] = keccak256(abi.encodePacked(edition, accounts[i]));
        }

        root = m.getRoot(leaves);
    }

    function _createEditionAndMinter(
        uint32 _price,
        uint32 _maxMintable,
        uint32 _maxMintablePerAccount
    )
        internal
        returns (
            SoundEditionV1 edition,
            MerkleDropMinter minter,
            uint256 mintId
        )
    {
        edition = createGenericEdition();

        setUpMerkleTree(address(edition));

        minter = new MerkleDropMinter();
        edition.grantRole(edition.MINTER_ROLE(), address(minter));
        mintId = minter.createEditionMint(
            address(edition),
            root,
            _price,
            START_TIME,
            END_TIME,
            _maxMintable,
            _maxMintablePerAccount
        );
    }

    function test_canMintMultipleTimesLessThanMaxMintablePerAccount() public {
        uint32 maxPerAccount = 2;
        (SoundEditionV1 edition, MerkleDropMinter minter, uint256 mintId) = _createEditionAndMinter(
            0,
            6,
            maxPerAccount
        );
        bytes32[] memory proof = m.getProof(leaves, 1);

        uint256 user1Balance = edition.balanceOf(accounts[1]);
        assertEq(user1Balance, 0);

        vm.warp(START_TIME);

        uint32 requestedQuantity = 1;
        vm.prank(accounts[1]);
        minter.mint(address(edition), mintId, requestedQuantity, proof, address(0));
        user1Balance = edition.balanceOf(accounts[1]);
        assertEq(user1Balance, 1);

        // Claim the second of the 2 max per wallet
        vm.prank(accounts[1]);
        minter.mint(address(edition), mintId, requestedQuantity, proof, address(0));
        user1Balance = edition.balanceOf(accounts[1]);
        assertEq(user1Balance, 2);
    }

    function test_cannotClaimMoreThanMaxMintablePerAccount() public {
        uint32 maxPerAccount = 1;
        uint32 requestedQuantity = 2;
        (SoundEditionV1 edition, MerkleDropMinter minter, uint256 mintId) = _createEditionAndMinter(
            0,
            6,
            maxPerAccount
        );
        bytes32[] memory proof = m.getProof(leaves, 0);

        vm.warp(START_TIME);
        vm.prank(accounts[0]);
        vm.expectRevert(IMerkleDropMinter.ExceedsMaxPerAccount.selector);
        // Max is 1 but buyer is requesting 2
        minter.mint(address(edition), mintId, requestedQuantity, proof, address(0));
    }

    function test_cannotClaimMoreThanMaxMintable() public {
        uint32 maxPerAccount = 3;
        uint32 requestedQuantity = 3;

        (SoundEditionV1 edition, MerkleDropMinter minter, uint256 mintId) = _createEditionAndMinter(
            0,
            2,
            maxPerAccount
        );
        bytes32[] memory proof = m.getProof(leaves, 2);

        vm.warp(START_TIME);
        vm.prank(accounts[2]);
        vm.expectRevert(abi.encodeWithSelector(IMinterModule.MaxMintableReached.selector, 2));
        minter.mint(address(edition), mintId, requestedQuantity, proof, address(0));
    }

    function test_cannotClaimWithInvalidProof() public {
        (SoundEditionV1 edition, MerkleDropMinter minter, uint256 mintId) = _createEditionAndMinter(0, 1, 1);
        bytes32[] memory proof = m.getProof(leaves, 1);

        vm.warp(START_TIME);
        vm.prank(accounts[0]);
        uint32 requestedQuantity = 1;
        vm.expectRevert(IMerkleDropMinter.InvalidMerkleProof.selector);
        minter.mint(address(edition), mintId, requestedQuantity, proof, address(0));
    }

    function test_canGetClaimedAmountForWallet() public {
        uint32 maxMintablePerAccount = 1;
        (SoundEditionV1 edition, MerkleDropMinter minter, uint256 mintId) = _createEditionAndMinter(
            0,
            6,
            maxMintablePerAccount
        );
        bytes32[] memory proof = m.getProof(leaves, 0);

        vm.warp(START_TIME);
        vm.prank(accounts[0]);
<<<<<<< HEAD
        uint32 requestedQuantity = maxAllowedPerWwallet;
        minter.mint(address(edition), mintId, requestedQuantity, proof, address(0));
=======
        uint32 requestedQuantity = maxMintablePerAccount;
        minter.mint(address(edition), mintId, requestedQuantity, proof);
>>>>>>> 403c0eaf

        uint256 claimedAmount = minter.getClaimed(address(edition), mintId, accounts[0]);
        assertEq(claimedAmount, 1);
    }

    function test_supportsInterface() public {
        (, MerkleDropMinter minter, ) = _createEditionAndMinter(0, 0, 0);

        bool supportsIMinterModule = minter.supportsInterface(type(IMinterModule).interfaceId);
        bool supportsIMerkleDropMinter = minter.supportsInterface(type(IMerkleDropMinter).interfaceId);

        assertTrue(supportsIMinterModule);
        assertTrue(supportsIMerkleDropMinter);
    }
}<|MERGE_RESOLUTION|>--- conflicted
+++ resolved
@@ -144,13 +144,9 @@
 
         vm.warp(START_TIME);
         vm.prank(accounts[0]);
-<<<<<<< HEAD
-        uint32 requestedQuantity = maxAllowedPerWwallet;
+
+        uint32 requestedQuantity = maxMintablePerAccount;
         minter.mint(address(edition), mintId, requestedQuantity, proof, address(0));
-=======
-        uint32 requestedQuantity = maxMintablePerAccount;
-        minter.mint(address(edition), mintId, requestedQuantity, proof);
->>>>>>> 403c0eaf
 
         uint256 claimedAmount = minter.getClaimed(address(edition), mintId, accounts[0]);
         assertEq(claimedAmount, 1);
