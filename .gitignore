# Compiler files
cache/
out/

# Ignores development broadcast logs
/broadcast/*
/broadcast/*/31337/

# Don't ignore run-latest.json
!/broadcast/run-latest.json

# Node

node_modules
<<<<<<< HEAD

=======
>>>>>>> 927f4ae7
.env<|MERGE_RESOLUTION|>--- conflicted
+++ resolved
@@ -12,8 +12,4 @@
 # Node
 
 node_modules
-<<<<<<< HEAD
-
-=======
->>>>>>> 927f4ae7
 .env