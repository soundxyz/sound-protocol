--- conflicted
+++ resolved
@@ -2,13 +2,8 @@
   "name": "sound-protocol",
   "version": "2.0.0",
   "scripts": {
-<<<<<<< HEAD
     "solhint": "solhint -f table contracts/**/*.sol",
-    "prettier:write": "prettier --write contracts/**/*.sol",
     "prepare": "husky install"
-=======
-    "solhint": "solhint -f table contracts/**/*.sol"
->>>>>>> d3b6a8f1
   },
   "repository": {
     "type": "git",
