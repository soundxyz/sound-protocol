--- conflicted
+++ resolved
@@ -13,13 +13,8 @@
     "prepare": "husky install",
     "postinstall": "forge install",
     "prettier:write": "prettier --write contracts/**/*.sol tests/**/*.sol scripts/**/*.sol",
-<<<<<<< HEAD
     "gen:interfaceIds": "forge script ./scripts/solidity/getInterfaceId.s.sol | tr -d '\n' | grep -o '== Logs ==.*' | awk -F'== Logs ==' '/== Logs ==/{print $2}' | tr -d '[:space:]' > interfaceIds.json",
-    "prep-typechain": "bob-tsm scripts/js/prep-typechain.ts",
-    "typechain": "pnpm prep-typechain && npx typechain --discriminate-types --target ethers-v5 --out-dir typechain 'out-sound/**/*[!metadata].json'",
-=======
     "typechain": "npx typechain --discriminate-types --target ethers-v5 --out-dir typechain 'out-2/**/*.json'",
->>>>>>> 38f9ed44
     "release:canary": "(node scripts/js/canary-release.js && pnpm -r publish --access public --no-git-checks --tag alpha) || echo Skipping Canary...",
     "prepack": "rm -rf out out-2 dist typechain && pnpm build && cp -r out out-2 && rm -rf ./out-2/test.sol && rm -rf ./out-2/*.t.sol && rm -rf ./out-2/Mock*.sol && find ./out-2 -name '*.metadata.json' -delete && pnpm typechain && bob-tsm build.ts",
     "postpublish": "gh-release"
