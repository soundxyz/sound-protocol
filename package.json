--- conflicted
+++ resolved
@@ -2,17 +2,13 @@
   "name": "sound-protocol",
   "version": "2.0.0",
   "scripts": {
-<<<<<<< HEAD
-    "solhint": "solhint -f table contracts/**/*.sol",
-    "prepare": "husky install"
-=======
     "build": "forge build",
     "test": "forge test",
     "test:gas": "forge test --gas-report",
     "solhint": "solhint -f table contracts/**/*.sol",
+    "prepare": "husky install",
     "postinstall": "forge install",
     "prettier:write": "prettier --write contracts/**/*.sol"
->>>>>>> 91c03a51
   },
   "repository": {
     "type": "git",
