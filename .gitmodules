--- conflicted
+++ resolved
@@ -16,10 +16,8 @@
 	path = lib/ERC721A-Upgradeable
 	url = https://github.com/chiru-labs/ERC721A-Upgradeable
 	branch = main
-<<<<<<< HEAD
 	ignore = dirty
-=======
 [submodule "lib/solady"]
 	path = lib/solady
 	url = https://github.com/vectorized/solady
->>>>>>> ba429115
+  ignore = dirty