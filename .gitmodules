[submodule "lib/forge-std"]
	path = lib/forge-std
	url = https://github.com/foundry-rs/forge-std
	ignore = dirty
[submodule "lib/openzeppelin-contracts"]
	path = lib/openzeppelin-contracts
	url = https://github.com/openzeppelin/openzeppelin-contracts
	branch = master
	ignore = dirty
[submodule "lib/openzeppelin-contracts-upgradeable"]
	path = lib/openzeppelin-contracts-upgradeable
	url = https://github.com/openzeppelin/openzeppelin-contracts-upgradeable
	branch = master
	ignore = dirty
[submodule "lib/ERC721A-Upgradeable"]
	path = lib/ERC721A-Upgradeable
	url = https://github.com/chiru-labs/ERC721A-Upgradeable
	branch = main
<<<<<<< HEAD
[submodule "lib/solady"]
	path = lib/solady
	url = https://github.com/vectorized/solady
=======
	ignore = dirty
[submodule "lib/solady"]
	path = lib/solady
	url = https://github.com/vectorized/solady
	ignore = dirty
>>>>>>> b236d3c4
<|MERGE_RESOLUTION|>--- conflicted
+++ resolved
@@ -16,14 +16,8 @@
 	path = lib/ERC721A-Upgradeable
 	url = https://github.com/chiru-labs/ERC721A-Upgradeable
 	branch = main
-<<<<<<< HEAD
-[submodule "lib/solady"]
-	path = lib/solady
-	url = https://github.com/vectorized/solady
-=======
 	ignore = dirty
 [submodule "lib/solady"]
 	path = lib/solady
 	url = https://github.com/vectorized/solady
-	ignore = dirty
->>>>>>> b236d3c4
+	ignore = dirty