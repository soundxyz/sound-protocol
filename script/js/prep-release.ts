import "dotenv/config";
import { ensureFile } from "fs-extra";
import { readFile, writeFile } from "fs/promises";

/**
 * Extracts addresses from the run-latest.json file and puts them in files that
 * get published to npm.
 */

const allowedEnv = ["preview", "staging", "mainnet"] as const;

const SOUND_ENV = process.env.SOUND_ENV as typeof allowedEnv[number] | undefined;

if (!SOUND_ENV || !allowedEnv.includes(SOUND_ENV)) {
    console.log("Must specify SOUND_ENV: " + allowedEnv.join(" | "));
    process.exit(1);
}

const chainId = SOUND_ENV == "staging" || SOUND_ENV == "preview" ? 5 : 1;

async function buildAddressJsonFile() {
    const parsedData = await readFile(`broadcast/Deploy.s.sol/${chainId}/run-latest.json`, "utf8").then<{
        transactions: Array<{ contractName: string; function?: unknown; contractAddress: string }>;
    }>(JSON.parse);

    const addresses = parsedData.transactions.reduce<Record<string, string>>((acc, tx) => {
        // If contract name exists but this wasn't a function call, then it's a contract deployment.
        if (tx.contractName && !tx.function) {
            acc[camelize(tx.contractName)] = tx.contractAddress;
        }

        return acc;
    }, {});

    const filePath = `src/json/${SOUND_ENV}.json`;
    await ensureFile(filePath);
    await writeFile(filePath, JSON.stringify(addresses, null, 2), {});

    function camelize(str: string) {
        return str
            .replace(/(?:^\w|[A-Z]|\b\w)/g, function (word, index) {
                return index === 0 ? word.toLowerCase() : word.toUpperCase();
            })
            .replace(/\s+/g, "");
    }
}

/**
 * Builds an interfaceIds.js file so we can publish the ids as string constants.
 */
async function buildInterfaceIdsFile() {
    const json = await readFile(`src/json/interfaceIds.json`, "utf8");

    const filePath = `src/interfaceIds.ts`;
    await ensureFile(filePath);
<<<<<<< HEAD
    await writeFile(filePath, `export const interfaceIds = ${JSON.stringify(JSON.parse(json))} as const`, {});
=======
    await writeFile(filePath, `export const interfaceIds = ${json} as const`, "utf-8");
>>>>>>> 16b5bf8c
}

await buildAddressJsonFile();
await buildInterfaceIdsFile();<|MERGE_RESOLUTION|>--- conflicted
+++ resolved
@@ -53,11 +53,7 @@
 
     const filePath = `src/interfaceIds.ts`;
     await ensureFile(filePath);
-<<<<<<< HEAD
-    await writeFile(filePath, `export const interfaceIds = ${JSON.stringify(JSON.parse(json))} as const`, {});
-=======
-    await writeFile(filePath, `export const interfaceIds = ${json} as const`, "utf-8");
->>>>>>> 16b5bf8c
+    await writeFile(filePath, `export const interfaceIds = ${JSON.stringify(JSON.parse(json))} as const`, "utf-8");
 }
 
 await buildAddressJsonFile();
