--- conflicted
+++ resolved
@@ -46,8 +46,7 @@
     // ================================
     bytes32 public constant MINTER_ROLE = keccak256("MINTER_ROLE");
     bytes32 public constant ADMIN_ROLE = keccak256("ADMIN_ROLE");
-
-    uint256 private constant MAX_BPS = 10_000;
+    uint32 internal constant MAX_BPS = 10_000;
 
     // ================================
     // STORAGE
@@ -57,13 +56,9 @@
     string public baseURI;
     string public contractURI;
     bool public isMetadataFrozen;
-<<<<<<< HEAD
     address public fundingRecipient;
     uint32 public royaltyBPS;
-    uint32 public masterMaxMintable;
-=======
     uint32 public editionMaxMintable;
->>>>>>> fb05f35a
     uint32 public randomnessLockedAfterMinted;
     uint32 public randomnessLockedTimestamp;
     bytes32 public mintRandomness;
@@ -76,12 +71,9 @@
     event BaseURISet(string baseURI);
     event ContractURISet(string contractURI);
     event MetadataFrozen(IMetadataModule metadataModule, string baseURI, string contractURI);
-<<<<<<< HEAD
     event FundingRecipientSet(address fundingRecipient);
     event RoyaltySet(uint32 royaltyBPS);
-=======
     event EditionMaxMintableSet(uint32 editionMaxMintable);
->>>>>>> fb05f35a
 
     // ================================
     // ERRORS
@@ -119,15 +111,11 @@
         metadataModule = metadataModule_;
         baseURI = baseURI_;
         contractURI = contractURI_;
-<<<<<<< HEAD
         fundingRecipient = fundingRecipient_;
 
         _verifyBPS(royaltyBPS_);
         royaltyBPS = royaltyBPS_;
-        masterMaxMintable = masterMaxMintable_ > 0 ? masterMaxMintable_ : type(uint32).max;
-=======
         editionMaxMintable = masterMaxMintable_ > 0 ? masterMaxMintable_ : type(uint32).max;
->>>>>>> fb05f35a
         randomnessLockedAfterMinted = randomnessLockedAfterMinted_;
         randomnessLockedTimestamp = randomnessLockedTimestamp_;
 
@@ -156,7 +144,6 @@
     }
 
     /// @inheritdoc ISoundEditionV1
-<<<<<<< HEAD
     function withdrawETH() external {
         SafeTransferLib.safeTransferETH(fundingRecipient, address(this).balance);
     }
@@ -169,10 +156,7 @@
     }
 
     /// @inheritdoc ISoundEditionV1
-    function setMetadataModule(IMetadataModule metadataModule_) external onlyOwner {
-=======
     function setMetadataModule(IMetadataModule metadataModule_) external onlyOwnerOrAdmin {
->>>>>>> fb05f35a
         if (isMetadataFrozen) revert MetadataIsFrozen();
         metadataModule = metadataModule_;
 
@@ -204,24 +188,20 @@
     }
 
     /// @inheritdoc ISoundEditionV1
-<<<<<<< HEAD
-    function setFundingRecipient(address fundingRecipient_) external onlyOwner {
+    function setFundingRecipient(address fundingRecipient_) external onlyOwnerOrAdmin {
         fundingRecipient = fundingRecipient_;
         emit FundingRecipientSet(fundingRecipient_);
     }
 
     /// @inheritdoc ISoundEditionV1
-    function setRoyalty(uint32 royaltyBPS_) external onlyOwner {
+    function setRoyalty(uint32 royaltyBPS_) external onlyOwnerOrAdmin {
         _verifyBPS(royaltyBPS_);
         royaltyBPS = royaltyBPS_;
         emit RoyaltySet(royaltyBPS_);
     }
 
     /// @inheritdoc ISoundEditionV1
-    function setMintRandomnessLock(uint32 randomnessLockedAfterMinted_) external onlyOwner {
-=======
     function setMintRandomnessLock(uint32 randomnessLockedAfterMinted_) external onlyOwnerOrAdmin {
->>>>>>> fb05f35a
         if (randomnessLockedAfterMinted_ < _totalMinted()) revert InvalidRandomnessLock();
 
         randomnessLockedAfterMinted = randomnessLockedAfterMinted_;
@@ -233,20 +213,20 @@
     }
 
     // ================================
-<<<<<<< HEAD
-    // INTERNAL FUNCTIONS
-    // ================================
-
-    function _verifyBPS(uint32 royalty) internal pure {
-        if (royalty > MAX_BPS) revert InvalidRoyaltyBPS();
-=======
     // MODIFIERS
     // ================================
 
     modifier onlyOwnerOrAdmin() {
         if (_msgSender() != owner() && !hasRole(ADMIN_ROLE, _msgSender())) revert Unauthorized();
         _;
->>>>>>> fb05f35a
+    }
+
+    // ================================
+    // INTERNAL FUNCTIONS
+    // ================================
+
+    function _verifyBPS(uint32 royalty) internal pure {
+        if (royalty > MAX_BPS) revert InvalidRoyaltyBPS();
     }
 
     // ================================
