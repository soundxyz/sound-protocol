// SPDX-License-Identifier: GPL-3.0-or-later

pragma solidity ^0.8.15;

import "chiru-labs/ERC721A-Upgradeable/extensions/ERC721AQueryableUpgradeable.sol";
import "openzeppelin-upgradeable/access/OwnableUpgradeable.sol";
import "./ISoundEditionV1.sol";
import "../modules/Metadata/IMetadataModule.sol";
import "openzeppelin-upgradeable/access/AccessControlUpgradeable.sol";

/*
                 ▒▒▒▒▒▒▒▒▒▒▒▒▒▒▒▒▒▒▒▒▒▒▒▒▒▒▒▒▒▒▒▒▒▒▒▒▒▒▒▒▒▒▒▒▒▒▒▒▒▒▒▒▒▒▒▒▒                
               ▒███████████████████████████████████████████████████████████               
               ▒███████████████████████████████████████████████████████████               
 ▒▓▓▓▓▓▓▓▓▓▓▓▓▓████████████████▓▓▓▓▓▓▓▓▓▓▓▓▓▓██████████████████████████████▓▒▒▒▒▒▒▒▒▒▒▒▒▒ 
 █████████████████████████████▓              ████████████████████████████████████████████ 
 █████████████████████████████▓              ████████████████████████████████████████████ 
 █████████████████████████████▓               ▒▒▒▒▒▒▒▒▒▒▒▒▒██████████████████████████████ 
 █████████████████████████████▓                            ▒█████████████████████████████ 
 █████████████████████████████▓                             ▒████████████████████████████ 
 █████████████████████████████████████████████████████████▓                              
 ███████████████████████████████████████████████████████████                              
 ███████████████████████████████████████████████████████████▒                             
                              ███████████████████████████████████████████████████████████▒
                              ▓██████████████████████████████████████████████████████████▒
                               ▓▓▓▓▓▓▓▓▓▓▓▓▓▓▓▓▓▓▓▓▓▓▓▓▓▓▓███████████████████████████████▒
 █████████████████████████████                             ▒█████████████████████████████▒
 ██████████████████████████████                            ▒█████████████████████████████▒
 ██████████████████████████████▓▒▒▒▒▒▒▒▒▒▒▒▒▒              ▒█████████████████████████████▒
 ████████████████████████████████████████████▒             ▒█████████████████████████████▒
 ████████████████████████████████████████████▒             ▒█████████████████████████████▒
 ▒▒▒▒▒▒▒▒▒▒▒▒▒▒███████████████████████████████▓▓▓▓▓▓▓▓▓▓▓▓▓███████████████▓▒▒▒▒▒▒▒▒▒▒▒▒▒▒ 
               ▓██████████████████████████████████████████████████████████▒               
               ▓██████████████████████████████████████████████████████████                
*/

/// @title SoundEditionV1
/// @author Sound.xyz
<<<<<<< HEAD
contract SoundEditionV1 is
    ERC721AQueryableUpgradeable,
    IERC2981Upgradeable,
    OwnableUpgradeable,
    AccessControlUpgradeable
{
=======
contract SoundEditionV1 is ISoundEditionV1, ERC721AQueryableUpgradeable, OwnableUpgradeable, AccessControlUpgradeable {
>>>>>>> b236d3c4
    // ================================
    // CONSTANTS
    // ================================
    bytes32 public constant MINTER_ROLE = keccak256("MINTER_ROLE");

    // ================================
    // STORAGE
    // ================================

    IMetadataModule public metadataModule;
    string public baseURI;
    string public contractURI;
    bool public isMetadataFrozen;

    // ================================
    // EVENTS & ERRORS
    // ================================

    event MetadataModuleSet(IMetadataModule metadataModule);
    event BaseURISet(string baseURI_);
    event ContractURISet(string contractURI);
    event MetadataFrozen(IMetadataModule metadataModule, string baseURI_, string contractURI);

    error MetadataIsFrozen();

    // ================================
    // PUBLIC & EXTERNAL WRITABLE FUNCTIONS
    // ================================

    /// @inheritdoc ISoundEditionV1
    function initialize(
        address owner,
        string memory name,
        string memory symbol,
        IMetadataModule metadataModule_,
        string memory baseURI_,
        string memory contractURI_
    ) public initializerERC721A initializer {
        __ERC721A_init(name, symbol);
        __ERC721AQueryable_init();
        __Ownable_init();

        metadataModule = metadataModule_;
        baseURI = baseURI_;
        contractURI = contractURI_;

        __AccessControl_init();

        __AccessControl_init();

        // Set ownership to owner
<<<<<<< HEAD
        transferOwnership(_owner);

        // Give owner the DEFAULT_ADMIN_ROLE
        _grantRole(DEFAULT_ADMIN_ROLE, _owner);
=======
        transferOwnership(owner);

        // Give owner the DEFAULT_ADMIN_ROLE
        _grantRole(DEFAULT_ADMIN_ROLE, owner);
>>>>>>> b236d3c4
    }

    /// @inheritdoc ISoundEditionV1
    function setMetadataModule(IMetadataModule metadataModule_) external onlyOwner {
        if (isMetadataFrozen) revert MetadataIsFrozen();
        metadataModule = metadataModule_;

        emit MetadataModuleSet(metadataModule_);
    }

    /// @inheritdoc ISoundEditionV1
    function setBaseURI(string memory baseURI_) external onlyOwner {
        if (isMetadataFrozen) revert MetadataIsFrozen();
        baseURI = baseURI_;

        emit BaseURISet(baseURI_);
    }

    /// @inheritdoc ISoundEditionV1
    function setContractURI(string memory contractURI_) external onlyOwner {
        if (isMetadataFrozen) revert MetadataIsFrozen();
        contractURI = contractURI_;

        emit ContractURISet(contractURI_);
    }

    /// @inheritdoc ISoundEditionV1
    function freezeMetadata() external onlyOwner {
        if (isMetadataFrozen) revert MetadataIsFrozen();

        isMetadataFrozen = true;
        emit MetadataFrozen(metadataModule, baseURI, contractURI);
    }

    // ================================
    // VIEW FUNCTIONS
    // ================================

    /// @inheritdoc IERC721AUpgradeable
    function tokenURI(uint256 tokenId)
        public
        view
        override(ERC721AUpgradeable, IERC721AUpgradeable)
        returns (string memory)
    {
        if (!_exists(tokenId)) revert URIQueryForNonexistentToken();

        if (address(metadataModule) != address(0)) {
            return metadataModule.tokenURI(tokenId);
        }

        string memory baseURI_ = baseURI;
        return bytes(baseURI_).length != 0 ? string.concat(baseURI_, _toString(tokenId)) : "";
    }

    /// @inheritdoc ISoundEditionV1
    function supportsInterface(bytes4 interfaceId)
        public
        view
<<<<<<< HEAD
        override(ERC721AUpgradeable, IERC721AUpgradeable, AccessControlUpgradeable, IERC165Upgradeable)
        returns (bool)
    {
        return
            ERC721AUpgradeable.supportsInterface(_interfaceId) ||
            AccessControlUpgradeable.supportsInterface(_interfaceId);
=======
        override(ISoundEditionV1, ERC721AUpgradeable, IERC721AUpgradeable, AccessControlUpgradeable)
        returns (bool)
    {
        return
            ERC721AUpgradeable.supportsInterface(interfaceId) ||
            AccessControlUpgradeable.supportsInterface(interfaceId);
>>>>>>> b236d3c4
    }

    /// @inheritdoc IERC2981Upgradeable
    function royaltyInfo(uint256 tokenId, uint256 salePrice)
        external
        view
        override(IERC2981Upgradeable)
        returns (address fundingRecipient, uint256 royaltyAmount)
    {
        // todo
    }

<<<<<<< HEAD
    function _startTokenId() internal view override returns (uint256) {
        return 1;
    }

    /// @notice Mints `_quantity` tokens to addrress `_to`
    /// Each token will be assigned a token ID that is consecutively increasing
    /// @param _to Address to mint to
    /// @param _quantity Number of tokens to mint
    function mint(address _to, uint256 _quantity) public payable onlyRole(MINTER_ROLE) {
        _mint(_to, _quantity);
=======
    /// @inheritdoc ISoundEditionV1
    function mint(address to, uint256 quantity) public payable onlyRole(MINTER_ROLE) {
        _mint(to, quantity);
>>>>>>> b236d3c4
    }
}<|MERGE_RESOLUTION|>--- conflicted
+++ resolved
@@ -36,16 +36,7 @@
 
 /// @title SoundEditionV1
 /// @author Sound.xyz
-<<<<<<< HEAD
-contract SoundEditionV1 is
-    ERC721AQueryableUpgradeable,
-    IERC2981Upgradeable,
-    OwnableUpgradeable,
-    AccessControlUpgradeable
-{
-=======
 contract SoundEditionV1 is ISoundEditionV1, ERC721AQueryableUpgradeable, OwnableUpgradeable, AccessControlUpgradeable {
->>>>>>> b236d3c4
     // ================================
     // CONSTANTS
     // ================================
@@ -94,20 +85,11 @@
 
         __AccessControl_init();
 
-        __AccessControl_init();
-
         // Set ownership to owner
-<<<<<<< HEAD
-        transferOwnership(_owner);
-
-        // Give owner the DEFAULT_ADMIN_ROLE
-        _grantRole(DEFAULT_ADMIN_ROLE, _owner);
-=======
         transferOwnership(owner);
 
         // Give owner the DEFAULT_ADMIN_ROLE
         _grantRole(DEFAULT_ADMIN_ROLE, owner);
->>>>>>> b236d3c4
     }
 
     /// @inheritdoc ISoundEditionV1
@@ -167,21 +149,12 @@
     function supportsInterface(bytes4 interfaceId)
         public
         view
-<<<<<<< HEAD
-        override(ERC721AUpgradeable, IERC721AUpgradeable, AccessControlUpgradeable, IERC165Upgradeable)
-        returns (bool)
-    {
-        return
-            ERC721AUpgradeable.supportsInterface(_interfaceId) ||
-            AccessControlUpgradeable.supportsInterface(_interfaceId);
-=======
         override(ISoundEditionV1, ERC721AUpgradeable, IERC721AUpgradeable, AccessControlUpgradeable)
         returns (bool)
     {
         return
             ERC721AUpgradeable.supportsInterface(interfaceId) ||
             AccessControlUpgradeable.supportsInterface(interfaceId);
->>>>>>> b236d3c4
     }
 
     /// @inheritdoc IERC2981Upgradeable
@@ -194,21 +167,13 @@
         // todo
     }
 
-<<<<<<< HEAD
-    function _startTokenId() internal view override returns (uint256) {
+    /// @inheritdoc ERC721AUpgradeable
+    function _startTokenId() internal pure override returns (uint256) {
         return 1;
     }
 
-    /// @notice Mints `_quantity` tokens to addrress `_to`
-    /// Each token will be assigned a token ID that is consecutively increasing
-    /// @param _to Address to mint to
-    /// @param _quantity Number of tokens to mint
-    function mint(address _to, uint256 _quantity) public payable onlyRole(MINTER_ROLE) {
-        _mint(_to, _quantity);
-=======
     /// @inheritdoc ISoundEditionV1
     function mint(address to, uint256 quantity) public payable onlyRole(MINTER_ROLE) {
         _mint(to, quantity);
->>>>>>> b236d3c4
     }
 }