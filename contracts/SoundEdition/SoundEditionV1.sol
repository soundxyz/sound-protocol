--- conflicted
+++ resolved
@@ -52,13 +52,10 @@
     string public baseURI;
     string public contractURI;
     bool public isMetadataFrozen;
-<<<<<<< HEAD
+    uint32 public masterMaxMintable;
     uint32 public randomnessLockedAfterMinted;
     uint32 public randomnessLockedTimestamp;
     bytes32 mintRandomness;
-=======
-    uint32 public masterMaxMintable;
->>>>>>> 9ee85a8c
 
     // ================================
     // EVENTS & ERRORS
@@ -84,12 +81,9 @@
         IMetadataModule metadataModule_,
         string memory baseURI_,
         string memory contractURI_,
-<<<<<<< HEAD
+        uint32 masterMaxMintable_,
         uint32 randomnessLockedAfterMinted_,
         uint32 randomnessLockedTimestamp_
-=======
-        uint32 masterMaxMintable_
->>>>>>> 9ee85a8c
     ) public initializerERC721A initializer {
         __ERC721A_init(name, symbol);
         __ERC721AQueryable_init();
@@ -98,12 +92,9 @@
         metadataModule = metadataModule_;
         baseURI = baseURI_;
         contractURI = contractURI_;
-<<<<<<< HEAD
+        masterMaxMintable = masterMaxMintable_ > 0 ? masterMaxMintable_ : type(uint32).max;
         randomnessLockedAfterMinted = randomnessLockedAfterMinted_;
         randomnessLockedTimestamp = randomnessLockedTimestamp_;
-=======
-        masterMaxMintable = masterMaxMintable_ > 0 ? masterMaxMintable_ : type(uint32).max;
->>>>>>> 9ee85a8c
 
         __AccessControl_init();
 
