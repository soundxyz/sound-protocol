--- conflicted
+++ resolved
@@ -38,16 +38,6 @@
  * @author Sound.xyz
  */
 interface ISoundEditionV1 is IERC721AUpgradeable, IERC2981Upgradeable {
-<<<<<<< HEAD
-    /// @dev Initializes the contract
-    /// @param owner Owner of contract (artist)
-    /// @param name Name of the token
-    /// @param symbol Symbol of the token
-    /// @param metadataModule Address of metadata module, address(0x00) if not used
-    /// @param baseURI Base URI
-    /// @param contractURI Contract URI for OpenSea storefront
-    /// @param mintRandomnessLockedAfter Token supply after which randomness gets locked
-=======
     /**
      * @dev Initializes the contract
      * @param owner Owner of contract (artist)
@@ -56,8 +46,8 @@
      * @param metadataModule Address of metadata module, address(0x00) if not used
      * @param baseURI Base URI
      * @param contractURI Contract URI for OpenSea storefront
+     * @param mintRandomnessLockedAfter Token supply after which randomness gets locked
      */
->>>>>>> f3a0e4c4
     function initialize(
         address owner,
         string memory name,
