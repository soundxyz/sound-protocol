--- conflicted
+++ resolved
@@ -39,18 +39,6 @@
  * @author Sound.xyz
  */
 interface ISoundEditionV1 is IERC721AUpgradeable, IERC2981Upgradeable {
-<<<<<<< HEAD
-    /// @dev Initializes the contract
-    /// @param owner Owner of contract (artist)
-    /// @param name Name of the token
-    /// @param symbol Symbol of the token
-    /// @param metadataModule Address of metadata module, address(0x00) if not used
-    /// @param baseURI Base URI
-    /// @param contractURI Contract URI for OpenSea storefront
-    /// @param fundingRecipient Address that receive royalties
-    /// @param royaltyBPS Royalty amount in bps
-    /// @param soundFeeRegistry Registry for providing platform fee details
-=======
     /**
      * @dev Initializes the contract
      * @param owner Owner of contract (artist)
@@ -59,8 +47,10 @@
      * @param metadataModule Address of metadata module, address(0x00) if not used
      * @param baseURI Base URI
      * @param contractURI Contract URI for OpenSea storefront
+     * @param fundingRecipient Address that receive royalties
+     * @param royaltyBPS Royalty amount in bps
+     * @param soundFeeRegistry Registry for providing platform fee details
      */
->>>>>>> f3a0e4c4
     function initialize(
         address owner,
         string memory name,
@@ -105,15 +95,10 @@
      */
     function setBaseURI(string memory baseURI) external;
 
-<<<<<<< HEAD
-    /// @dev Sets contract URI
-    function setContractURI(string memory contractURI) external;
-=======
     /**
      *   @dev Sets contract URI
      */
-    function setContractURI(string memory _contractURI) external;
->>>>>>> f3a0e4c4
+    function setContractURI(string memory contractURI) external;
 
     /**
      *   @dev Freezes metadata by preventing any more changes to base URI
