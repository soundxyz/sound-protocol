--- conflicted
+++ resolved
@@ -47,15 +47,12 @@
      * @param metadataModule Address of metadata module, address(0x00) if not used
      * @param baseURI Base URI
      * @param contractURI Contract URI for OpenSea storefront
-<<<<<<< HEAD
      * @param fundingRecipient Address that receive royalties
      * @param royaltyBPS Royalty amount in bps
      * @param soundFeeRegistry Registry for providing platform fee details
-=======
      * @param masterMaxMintable The maximum amount of tokens that can be minted for this edition.
      * @param randomnessLockedAfterMinted Token supply after which randomness gets locked
      * @param randomnessLockedTimestamp Timestamp after which randomness gets locked
->>>>>>> 3c5b3899
      */
     function initialize(
         address owner,
@@ -64,15 +61,12 @@
         IMetadataModule metadataModule,
         string memory baseURI,
         string memory contractURI,
-<<<<<<< HEAD
         address fundingRecipient,
         uint32 royaltyBPS,
-        SoundFeeRegistry soundFeeRegistry
-=======
+        SoundFeeRegistry soundFeeRegistry,
         uint32 masterMaxMintable,
         uint32 randomnessLockedAfterMinted,
         uint32 randomnessLockedTimestamp
->>>>>>> 3c5b3899
     ) external;
 
     /**
@@ -85,6 +79,12 @@
      * @param quantity Number of tokens to mint
      */
     function mint(address to, uint256 quantity) external payable;
+
+    /**
+     * @dev Withdraws collected ETH and ERC20 royalties to the platform and fundingRecipient
+     * @param tokens array of ERC20 tokens to withdraw
+     */
+    function withdrawAll(address[] calldata tokens) external;
 
     /**
      * @dev Informs other contracts which interfaces this contract supports.
@@ -118,7 +118,6 @@
     function freezeMetadata() external;
 
     /**
-<<<<<<< HEAD
      * @dev Sets funding recipient address
      */
     function setFundingRecipient(address fundingRecipient) external;
@@ -129,11 +128,6 @@
     function setRoyalty(uint32 royaltyBPS) external;
 
     /**
-     * @dev Withdraws collected ETH and ERC20 royalties to the platform and fundingRecipient
-     * @param tokens array of ERC20 tokens to withdraw
-     */
-    function withdrawAll(address[] calldata tokens) external;
-=======
      * @dev sets randomnessLockedAfterMinted in case of insufficient sales, to finalize goldenEgg
      */
     function setMintRandomnessLock(uint32 randomnessLockedAfterMinted) external;
@@ -154,5 +148,4 @@
     function randomnessLockedTimestamp() external view returns (uint32);
 
     function mintRandomness() external view returns (bytes32);
->>>>>>> 3c5b3899
 }