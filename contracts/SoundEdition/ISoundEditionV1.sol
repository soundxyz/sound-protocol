// SPDX-License-Identifier: GPL-3.0-or-later

pragma solidity ^0.8.16;

import "chiru-labs/ERC721A-Upgradeable/interfaces/IERC721AUpgradeable.sol";
import "openzeppelin-upgradeable/access/OwnableUpgradeable.sol";
import "openzeppelin-upgradeable/interfaces/IERC2981Upgradeable.sol";
import "../modules/Metadata/IMetadataModule.sol";

/*
                 ▒▒▒▒▒▒▒▒▒▒▒▒▒▒▒▒▒▒▒▒▒▒▒▒▒▒▒▒▒▒▒▒▒▒▒▒▒▒▒▒▒▒▒▒▒▒▒▒▒▒▒▒▒▒▒▒▒
               ▒███████████████████████████████████████████████████████████
               ▒███████████████████████████████████████████████████████████
 ▒▓▓▓▓▓▓▓▓▓▓▓▓▓████████████████▓▓▓▓▓▓▓▓▓▓▓▓▓▓██████████████████████████████▓▒▒▒▒▒▒▒▒▒▒▒▒▒
 █████████████████████████████▓              ████████████████████████████████████████████
 █████████████████████████████▓              ████████████████████████████████████████████
 █████████████████████████████▓               ▒▒▒▒▒▒▒▒▒▒▒▒▒██████████████████████████████
 █████████████████████████████▓                            ▒█████████████████████████████
 █████████████████████████████▓                             ▒████████████████████████████
 █████████████████████████████████████████████████████████▓
 ███████████████████████████████████████████████████████████
 ███████████████████████████████████████████████████████████▒
                              ███████████████████████████████████████████████████████████▒
                              ▓██████████████████████████████████████████████████████████▒
                               ▓▓▓▓▓▓▓▓▓▓▓▓▓▓▓▓▓▓▓▓▓▓▓▓▓▓▓███████████████████████████████▒
 █████████████████████████████                             ▒█████████████████████████████▒
 ██████████████████████████████                            ▒█████████████████████████████▒
 ██████████████████████████████▓▒▒▒▒▒▒▒▒▒▒▒▒▒              ▒█████████████████████████████▒
 ████████████████████████████████████████████▒             ▒█████████████████████████████▒
 ████████████████████████████████████████████▒             ▒█████████████████████████████▒
 ▒▒▒▒▒▒▒▒▒▒▒▒▒▒███████████████████████████████▓▓▓▓▓▓▓▓▓▓▓▓▓███████████████▓▒▒▒▒▒▒▒▒▒▒▒▒▒▒
               ▓██████████████████████████████████████████████████████████▒
               ▓██████████████████████████████████████████████████████████
*/

/**
 * @title ISoundEditionV1
 * @author Sound.xyz
 */
interface ISoundEditionV1 is IERC721AUpgradeable, IERC2981Upgradeable {
    /// Getter for minter role hash
    function MINTER_ROLE() external returns (bytes32);

    /// Getter for admin role hash
    function ADMIN_ROLE() external returns (bytes32);

    /**
     * @dev Initializes the contract
     * @param owner Owner of contract (artist)
     * @param name Name of the token
     * @param symbol Symbol of the token
     * @param metadataModule Address of metadata module, address(0x00) if not used
     * @param baseURI Base URI
     * @param contractURI Contract URI for OpenSea storefront
<<<<<<< HEAD
     * @param fundingRecipient Address that receive royalties
     * @param royaltyBPS Royalty amount in bps
     * @param masterMaxMintable The maximum amount of tokens that can be minted for this edition.
=======
     * @param editionMaxMintable The maximum amount of tokens that can be minted for this edition.
>>>>>>> fb05f35a
     * @param randomnessLockedAfterMinted Token supply after which randomness gets locked
     * @param randomnessLockedTimestamp Timestamp after which randomness gets locked
     */
    function initialize(
        address owner,
        string memory name,
        string memory symbol,
        IMetadataModule metadataModule,
        string memory baseURI,
        string memory contractURI,
<<<<<<< HEAD
        address fundingRecipient,
        uint32 royaltyBPS,
        uint32 masterMaxMintable,
=======
        uint32 editionMaxMintable,
>>>>>>> fb05f35a
        uint32 randomnessLockedAfterMinted,
        uint32 randomnessLockedTimestamp
    ) external;

    /**
     * @dev Mints `quantity` tokens to addrress `to`
     * Each token will be assigned a token ID that is consecutively increasing.
     * The caller must have the `MINTERROLE`, which can be granted via
     * {grantRole}. Multiple minters, such as different minter contracts,
     * can be authorized simultaneously.
     * @param to Address to mint to
     * @param quantity Number of tokens to mint
     */
    function mint(address to, uint256 quantity) external payable;

    /**
     * @dev Withdraws collected ETH royalties to the platform and fundingRecipient
     */
    function withdrawETH() external;

    /**
     * @dev Withdraws collected ERC20 royalties to the platform and fundingRecipient
     * @param tokens array of ERC20 tokens to withdraw
     */
    function withdrawERC20(address[] calldata tokens) external;

    /**
     * @dev Informs other contracts which interfaces this contract supports.
     * https://eips.ethereum.org/EIPS/eip-165
     * @param interfaceId The interface id to check.
     */
    function supportsInterface(bytes4 interfaceId)
        external
        view
        override(IERC721AUpgradeable, IERC165Upgradeable)
        returns (bool);

    /**
     *  @dev Sets metadata module
     */
    function setMetadataModule(IMetadataModule metadataModule) external;

    /**
     *  @dev Sets global base URI
     */
    function setBaseURI(string memory baseURI) external;

    /**
     *   @dev Sets contract URI
     */
    function setContractURI(string memory contractURI) external;

    /**
     *   @dev Freezes metadata by preventing any more changes to base URI
     */
    function freezeMetadata() external;

    /**
     * @dev Sets funding recipient address
     */
    function setFundingRecipient(address fundingRecipient) external;

    /**
     * @dev Sets royalty amount in bps
     */
    function setRoyalty(uint32 royaltyBPS) external;

    /**
     * @dev sets randomnessLockedAfterMinted in case of insufficient sales, to finalize goldenEgg
     */
    function setMintRandomnessLock(uint32 randomnessLockedAfterMinted) external;

    /**
     * @dev sets randomnessLockedTimestamp
     */
    function setRandomnessLockedTimestamp(uint32 randomnessLockedTimestamp_) external;

    /// @dev Returns the base token URI for the collection
    function baseURI() external view returns (string memory);

    /// @dev Returns the total amount of tokens minted in the contract
    function totalMinted() external view returns (uint256);

    function randomnessLockedAfterMinted() external view returns (uint32);

    function randomnessLockedTimestamp() external view returns (uint32);

    function mintRandomness() external view returns (bytes32);
}<|MERGE_RESOLUTION|>--- conflicted
+++ resolved
@@ -52,13 +52,9 @@
      * @param metadataModule Address of metadata module, address(0x00) if not used
      * @param baseURI Base URI
      * @param contractURI Contract URI for OpenSea storefront
-<<<<<<< HEAD
      * @param fundingRecipient Address that receive royalties
      * @param royaltyBPS Royalty amount in bps
-     * @param masterMaxMintable The maximum amount of tokens that can be minted for this edition.
-=======
      * @param editionMaxMintable The maximum amount of tokens that can be minted for this edition.
->>>>>>> fb05f35a
      * @param randomnessLockedAfterMinted Token supply after which randomness gets locked
      * @param randomnessLockedTimestamp Timestamp after which randomness gets locked
      */
@@ -69,13 +65,9 @@
         IMetadataModule metadataModule,
         string memory baseURI,
         string memory contractURI,
-<<<<<<< HEAD
         address fundingRecipient,
         uint32 royaltyBPS,
-        uint32 masterMaxMintable,
-=======
         uint32 editionMaxMintable,
->>>>>>> fb05f35a
         uint32 randomnessLockedAfterMinted,
         uint32 randomnessLockedTimestamp
     ) external;
