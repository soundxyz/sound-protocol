--- conflicted
+++ resolved
@@ -49,38 +49,27 @@
         soundRegistry = _soundRegistry;
     }
 
-<<<<<<< HEAD
-    function createSoundNft(
+    function createSound(
         string memory _name,
         string memory _symbol,
         IMetadataModule _metadataModule,
         string memory _baseURI,
         string memory _contractURI
     ) external returns (address soundNft) {
-=======
-    function createSound(string memory _name, string memory _symbol)
-        external
-        returns (address soundNft)
-    {
->>>>>>> febce3d7
         // todo: if signature provided, pass it to SoundRegistry.register();
         // todo: implement extension configurations
 
         // todo: research if we can get any gas savings by using a more minimal version of Clones lib
         soundNft = Clones.clone(nftImplementation);
 
-<<<<<<< HEAD
-        ISoundNftV1(soundNft).initialize(
+        ISoundEditionV1(soundNft).initialize(
+            msg.sender,
             _name,
             _symbol,
             _metadataModule,
             _baseURI,
             _contractURI
         );
-        ISoundNftV1(soundNft).transferOwnership(msg.sender);
-=======
-        ISoundEditionV1(soundNft).initialize(msg.sender, _name, _symbol);
->>>>>>> febce3d7
 
         // todo: emit event
     }
