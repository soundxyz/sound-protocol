--- conflicted
+++ resolved
@@ -47,22 +47,13 @@
                 STORAGE
     ***********************************/
 
-<<<<<<< HEAD
-    address payable public nftImplementation;
-    address public soundRegistry;
-=======
     address public nftImplementation;
->>>>>>> fb05f35a
 
     /***********************************
               PUBLIC FUNCTIONS
     ***********************************/
 
-<<<<<<< HEAD
-    constructor(address payable _nftImplementation, address _soundRegistry) {
-=======
     constructor(address _nftImplementation) {
->>>>>>> fb05f35a
         nftImplementation = _nftImplementation;
     }
 
@@ -75,25 +66,13 @@
         IMetadataModule metadataModule,
         string memory baseURI,
         string memory contractURI,
-<<<<<<< HEAD
         address fundingRecipient,
         uint32 royaltyBPS,
-        uint32 masterMaxMintable,
+        uint32 editionMaxMintable,
         uint32 randomnessLockedAfterMinted,
         uint32 randomnessLockedTimestamp
     ) external returns (address payable soundEdition) {
-        // todo: if signature provided, pass it to SoundRegistry.register();
-        // todo: implement module configurations
-
-        // todo: research if we can get any gas savings by using a more minimal version of Clones lib
         soundEdition = payable(Clones.clone(nftImplementation));
-=======
-        uint32 editionMaxMintable,
-        uint32 randomnessLockedAfterMinted,
-        uint32 randomnessLockedTimestamp
-    ) external returns (address soundEdition) {
-        soundEdition = Clones.clone(nftImplementation);
->>>>>>> fb05f35a
 
         ISoundEditionV1(soundEdition).initialize(
             msg.sender,
@@ -102,13 +81,9 @@
             metadataModule,
             baseURI,
             contractURI,
-<<<<<<< HEAD
             fundingRecipient,
             royaltyBPS,
-            masterMaxMintable,
-=======
             editionMaxMintable,
->>>>>>> fb05f35a
             randomnessLockedAfterMinted,
             randomnessLockedTimestamp
         );
