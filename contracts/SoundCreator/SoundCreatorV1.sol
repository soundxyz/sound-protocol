--- conflicted
+++ resolved
@@ -71,16 +71,10 @@
         uint32 editionMaxMintable,
         uint32 randomnessLockedAfterMinted,
         uint32 randomnessLockedTimestamp
-<<<<<<< HEAD
     ) external returns (address payable soundEdition) {
+        // Create Sound Edition proxy
         soundEdition = payable(Clones.clone(nftImplementation));
-
-=======
-    ) external returns (address soundEdition) {
-        // Create Sound Edition proxy
-        soundEdition = Clones.clone(nftImplementation);
         // Initialize proxy
->>>>>>> adafe20f
         ISoundEditionV1(soundEdition).initialize(
             msg.sender,
             name,
