--- conflicted
+++ resolved
@@ -49,7 +49,6 @@
         soundRegistry = _soundRegistry;
     }
 
-<<<<<<< HEAD
     function createSound(
         string memory _name,
         string memory _symbol,
@@ -57,23 +56,13 @@
         string memory _baseURI,
         string memory _contractURI
     ) external returns (address soundNft) {
-=======
-    function createSound(string memory _name, string memory _symbol) external returns (address soundNft) {
->>>>>>> 0c13dce6
         // todo: if signature provided, pass it to SoundRegistry.register();
         // todo: implement extension configurations
 
         // todo: research if we can get any gas savings by using a more minimal version of Clones lib
         soundNft = Clones.clone(nftImplementation);
 
-        ISoundEditionV1(soundNft).initialize(
-            msg.sender,
-            _name,
-            _symbol,
-            _metadataModule,
-            _baseURI,
-            _contractURI
-        );
+        ISoundEditionV1(soundNft).initialize(msg.sender, _name, _symbol, _metadataModule, _baseURI, _contractURI);
 
         // todo: emit event
     }
