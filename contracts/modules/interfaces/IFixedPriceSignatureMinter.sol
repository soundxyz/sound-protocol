--- conflicted
+++ resolved
@@ -4,7 +4,6 @@
 import { IMinterModule } from "@core/interfaces/IMinterModule.sol";
 
 /**
-<<<<<<< HEAD
  * @dev Data unique to a fixed-price signature mint.
  */
 struct EditionMintData {
@@ -33,12 +32,9 @@
 }
 
 /**
- * @title Mint interface for the `FixedPriceSignatureMinter`.
-=======
  * @title IFixedPriceSignatureMinter
  * @dev Interface for the `FixedPriceSignatureMinter` module.
  * @author Sound.xyz
->>>>>>> e35d233f
  */
 interface IFixedPriceSignatureMinter is IMinterModule {
     /**
