// SPDX-License-Identifier: GPL-3.0-or-later
pragma solidity ^0.8.16;

import { IMinterModule } from "@core/interfaces/IMinterModule.sol";

/**
<<<<<<< HEAD
 * @dev Data unique to a merkle drop mint.
=======
 * @title IMerkleDropMinter
 * @dev Interface for the `MerkleDropMinter` module.
 * @author Sound.xyz
>>>>>>> e35d233f
 */
struct EditionMintData {
    // Hash of the root node for the merkle tree drop
    bytes32 merkleRootHash;
    // The price at which each token will be sold, in ETH.
    uint256 price;
    // The maximum number of tokens that can can be minted for this sale.
    uint32 maxMintable;
    // The maximum number of tokens that a wallet can mint.
    uint32 maxMintablePerAccount;
    // The total number of tokens minted so far for this sale.
    uint32 totalMinted;
}

/**
 * @dev All the information about a merkle drop mint (combines EditionMintData with BaseData).
 */
struct MintInfo {
    uint32 startTime;
    uint32 endTime;
    bool mintPaused;
    uint256 price;
    uint32 maxMintable;
    uint32 maxMintablePerAccount;
    uint32 totalMinted;
    bytes32 merkleRootHash;
}

interface IMerkleDropMinter is IMinterModule {
    /**
     * @dev Emitted when a new merkle drop mint is created.
     * @param edition The edition address.
     * @param mintId The mint ID.
     * @param merkleRootHash The merkle root hash of the merkle tree containing the approved addresses.
     * @param price The price at which each token will be sold, in ETH.
     * @param startTime The time minting can begin.
     * @param endTime The time minting will end.
     * @param maxMintable The maximum number of tokens that can be minted.
     * @param maxMintablePerAccount The maximum number of tokens that an account can mint.
     */
    event MerkleDropMintCreated(
        address indexed edition,
        uint256 indexed mintId,
        bytes32 merkleRootHash,
        uint256 price,
        uint32 startTime,
        uint32 endTime,
        uint32 maxMintable,
        uint32 maxMintablePerAccount
    );

    /**
     * @dev Emitted when tokens are claimed by an account.
     * @param recipient The address of the account that claimed the tokens.
     * @param quantity The quantity of tokens claimed.
     */
    event DropClaimed(address recipient, uint32 quantity);

    /**
     * @dev The merkle proof is invalid.
     */
    error InvalidMerkleProof();

    /**
     * @dev The number of tokens minted has exceeded the number allowed for each account.
     */
    error ExceedsMaxPerAccount();

    /**
     * @dev Initializes merkle drop mint instance.
     * @param edition Address of the song edition contract we are minting for.
     * @param merkleRootHash bytes32 hash of the Merkle tree representing eligible mints.
     * @param price_ Sale price in ETH for minting a single token in `edition`.
     * @param startTime Start timestamp of sale (in seconds since unix epoch).
     * @param endTime End timestamp of sale (in seconds since unix epoch).
     * @param maxMintable_ The maximum number of tokens that can can be minted for this sale.
     * @param maxMintablePerAccount_ The maximum number of tokens that a single account can mint.
     * @return mintId The ID of the new mint instance.
     */
    function createEditionMint(
        address edition,
        bytes32 merkleRootHash,
        uint256 price_,
        uint32 startTime,
        uint32 endTime,
        uint32 maxMintable_,
        uint32 maxMintablePerAccount_
    ) external returns (uint256 mintId);

    /**
     * @dev Mints a token for a particular mint instance.
     * @param mintId The ID of the mint instance.
     * @param requestedQuantity The quantity of tokens to mint.
     */
    function mint(
        address edition,
        uint256 mintId,
        uint32 requestedQuantity,
        bytes32[] calldata merkleProof,
        address affiliate
    ) external payable;

    /**
     * @dev Returns the amount of claimed tokens for `account` in `mintData`.
     * @param edition Address of the edition.
     * @param mintId Mint identifier.
     * @param account Address of the account.
     * @return claimedQuantity is defaulted to 0 when the account address key is not found
     * in the `claimed` map.
     */
    function getClaimed(
        address edition,
        uint256 mintId,
        address account
    ) external view returns (uint256);
}<|MERGE_RESOLUTION|>--- conflicted
+++ resolved
@@ -4,13 +4,7 @@
 import { IMinterModule } from "@core/interfaces/IMinterModule.sol";
 
 /**
-<<<<<<< HEAD
  * @dev Data unique to a merkle drop mint.
-=======
- * @title IMerkleDropMinter
- * @dev Interface for the `MerkleDropMinter` module.
- * @author Sound.xyz
->>>>>>> e35d233f
  */
 struct EditionMintData {
     // Hash of the root node for the merkle tree drop
@@ -39,6 +33,11 @@
     bytes32 merkleRootHash;
 }
 
+/**
+ * @title IMerkleDropMinter
+ * @dev Interface for the `MerkleDropMinter` module.
+ * @author Sound.xyz
+ */
 interface IMerkleDropMinter is IMinterModule {
     /**
      * @dev Emitted when a new merkle drop mint is created.
