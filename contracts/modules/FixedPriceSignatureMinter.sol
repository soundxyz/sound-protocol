--- conflicted
+++ resolved
@@ -4,12 +4,7 @@
 import { ECDSA } from "solady/utils/ECDSA.sol";
 import { IERC165 } from "openzeppelin/utils/introspection/IERC165.sol";
 import { BaseMinter } from "@modules/BaseMinter.sol";
-<<<<<<< HEAD
 import { IFixedPriceSignatureMinter, EditionMintData, MintInfo } from "./interfaces/IFixedPriceSignatureMinter.sol";
-=======
-import { IMinterModule } from "@core/interfaces/IMinterModule.sol";
-import { IFixedPriceSignatureMinter } from "./interfaces/IFixedPriceSignatureMinter.sol";
->>>>>>> ba43b007
 
 /**
  * @title Fixed Price Permissioned Sale Minter
@@ -86,7 +81,6 @@
         return _editionMintData[edition][mintId];
     }
 
-<<<<<<< HEAD
     function mintInfo(address edition, uint256 mintId) public view returns (MintInfo memory) {
         BaseData memory baseData = super.baseMintData(edition, mintId);
         EditionMintData storage mintData = _editionMintData[edition][mintId];
@@ -101,11 +95,6 @@
             mintData.totalMinted,
             mintData.signer
         );
-=======
-    function maxMintable(address edition, uint256 mintId) external view returns (uint32) {
-        return _editionMintData[edition][mintId].maxMintable;
-    }
->>>>>>> ba43b007
 
         return combinedMintData;
     }
