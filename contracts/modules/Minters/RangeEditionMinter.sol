--- conflicted
+++ resolved
@@ -97,15 +97,10 @@
         uint32 endTime,
         uint32 maxMintableLower,
         uint32 maxMintableUpper,
-<<<<<<< HEAD
         uint32 maxAllowedPerWallet_
-    ) public returns (uint256 mintId) {
-=======
-        uint32 maxAllowedPerWallet
     ) public onlyValidRangeTimes(startTime, closingTime, endTime) returns (uint256 mintId) {
         if (!(maxMintableLower < maxMintableUpper)) revert InvalidMaxMintableRange(maxMintableLower, maxMintableUpper);
 
->>>>>>> d01586c6
         mintId = _createEditionMintController(edition, startTime, endTime);
 
         EditionMintData storage data = _editionMintData[edition][mintId];
@@ -118,13 +113,8 @@
         // prettier-ignore
         emit RangeEditionMintCreated(
             edition,
-<<<<<<< HEAD
-            mintId, 
+            mintId,
             price_,
-=======
-            mintId,
-            price,
->>>>>>> d01586c6
             startTime,
             closingTime,
             endTime,
@@ -175,13 +165,8 @@
         }
         // Increase `totalMinted` by `quantity`.
         // Require that the increased value does not exceed `maxMintable`.
-<<<<<<< HEAD
-        uint32 nextTotalMinted = data.totalMinted + requestedQuantity;
+        uint32 nextTotalMinted = data.totalMinted + quantity;
         _requireNotSoldOut(nextTotalMinted, _maxMintable);
-=======
-        uint32 nextTotalMinted = data.totalMinted + quantity;
-        _requireNotSoldOut(nextTotalMinted, maxMintable);
->>>>>>> d01586c6
         data.totalMinted = nextTotalMinted;
 
         uint256 userBalance = ISoundEditionV1(edition).balanceOf(msg.sender);
@@ -244,7 +229,6 @@
     }
 
     // ================================
-<<<<<<< HEAD
     // EXTERNAL VIEW
     // ================================
 
@@ -264,7 +248,9 @@
 
     function maxAllowedPerWallet(address edition, uint256 mintId) external view returns (uint32) {
         return _editionMintData[edition][mintId].maxAllowedPerWallet;
-=======
+    }
+
+    // ================================
     // MODIFIERS
     // ================================
 
@@ -278,6 +264,5 @@
     ) virtual {
         if (!(startTime < closingTime && closingTime < endTime)) revert InvalidTimeRange();
         _;
->>>>>>> d01586c6
     }
 }