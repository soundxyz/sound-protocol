// SPDX-License-Identifier: GPL-3.0-or-later

pragma solidity ^0.8.15;

import "./MintControllerBase.sol";
import "../../SoundEdition/ISoundEditionV1.sol";

/// @title Fixed Price Public Sale Minter
/// @dev Minter class for sales at a fixed price within a time range.
contract FixedPricePublicSaleMinter is MintControllerBase {
    // ERRORS
    error WrongEtherValue();
    error SoldOut();
    error MintNotStarted();
    error MintHasEnded();

    error ExceedsMaxPerWallet();

    // prettier-ignore
    event FixedPricePublicSaleMintCreated(
        address indexed edition,
        uint256 price,
        uint32 startTime,
        uint32 endTime,
        uint32 maxMintable,
        uint32 maxAllowedPerWallet
    );

    struct EditionMintData {
        // The price at which each token will be sold, in ETH.
        uint256 price;
        // Start timestamp of sale (in seconds since unix epoch).
        uint32 startTime;
        // End timestamp of sale (in seconds since unix epoch).
        uint32 endTime;
        // The maximum number of tokens that can can be minted for this sale.
        uint32 maxMintable;
        // The maximum number of tokens that a wallet can mint.
        uint32 maxAllowedPerWallet;
        // The total number of tokens minted so far for this sale.
        uint32 totalMinted;
    }

    mapping(address => EditionMintData) internal _editionMintData;

    /// @dev Initializes the configuration for an edition mint.
    /// @param edition Address of the song edition contract we are minting for.
    /// @param price Sale price in ETH for minting a single token in `edition`.
    /// @param startTime Start timestamp of sale (in seconds since unix epoch).
    /// @param endTime End timestamp of sale (in seconds since unix epoch).
    /// @param maxMintable The maximum number of tokens that can can be minted for this sale.
    /// @param maxAllowedPerWallet The maximum number of tokens that a wallet can mint.
    function createEditionMint(
        address edition,
        uint256 price,
        uint32 startTime,
        uint32 endTime,
        uint32 maxMintable,
        uint32 maxAllowedPerWallet
    ) public {
        _createEditionMintController(edition);
        EditionMintData storage data = _editionMintData[edition];
        data.price = price;
        data.startTime = startTime;
        data.endTime = endTime;
        data.maxMintable = maxMintable;
        data.maxAllowedPerWallet = maxAllowedPerWallet;
        // prettier-ignore
        emit FixedPricePublicSaleMintCreated(
            edition,
            price,
            startTime,
            endTime,
            maxMintable,
            maxAllowedPerWallet
        );
    }

    function deleteEditionMint(address edition) public {
        _deleteEditionMintController(edition);
        delete _editionMintData[edition];
    }

    function editionMintData(address edition) public view returns (EditionMintData memory) {
        return _editionMintData[edition];
    }

<<<<<<< HEAD
    function mint(address edition, uint32 quantity) public payable virtual {
=======
    /// @dev Mints the required `quantity` in song `edition.
    /// @param edition Address of the song edition contract we are minting for.
    /// @param quantity Token quantity to mint in song `edition`.
    function mint(address edition, uint32 quantity) public payable {
>>>>>>> 634d7ea3
        EditionMintData storage data = _editionMintData[edition];

        uint256 userBalance = ISoundEditionV1(edition).balanceOf(msg.sender);
        // If the maximum allowed per wallet is set (i.e. is different to 0)
        // check the required additional quantity does not exceed the set maximum
        if (data.maxAllowedPerWallet > 0 && ((userBalance + quantity) > data.maxAllowedPerWallet)) revert ExceedsMaxPerWallet();

        if ((data.totalMinted += quantity) > data.maxMintable) revert SoldOut();
        if (data.price * quantity != msg.value) revert WrongEtherValue();
        if (block.timestamp < data.startTime) revert MintNotStarted();
        if (data.endTime < block.timestamp) revert MintHasEnded();
        ISoundEditionV1(edition).mint{ value: msg.value }(msg.sender, quantity);
    }
}<|MERGE_RESOLUTION|>--- conflicted
+++ resolved
@@ -85,20 +85,17 @@
         return _editionMintData[edition];
     }
 
-<<<<<<< HEAD
-    function mint(address edition, uint32 quantity) public payable virtual {
-=======
     /// @dev Mints the required `quantity` in song `edition.
     /// @param edition Address of the song edition contract we are minting for.
     /// @param quantity Token quantity to mint in song `edition`.
     function mint(address edition, uint32 quantity) public payable {
->>>>>>> 634d7ea3
         EditionMintData storage data = _editionMintData[edition];
 
         uint256 userBalance = ISoundEditionV1(edition).balanceOf(msg.sender);
         // If the maximum allowed per wallet is set (i.e. is different to 0)
         // check the required additional quantity does not exceed the set maximum
-        if (data.maxAllowedPerWallet > 0 && ((userBalance + quantity) > data.maxAllowedPerWallet)) revert ExceedsMaxPerWallet();
+        if (data.maxAllowedPerWallet > 0 && ((userBalance + quantity) > data.maxAllowedPerWallet))
+            revert ExceedsMaxPerWallet();
 
         if ((data.totalMinted += quantity) > data.maxMintable) revert SoldOut();
         if (data.price * quantity != msg.value) revert WrongEtherValue();
