--- conflicted
+++ resolved
@@ -114,14 +114,6 @@
         if (data.maxAllowedPerWallet > 0 && ((userBalance + quantity) > data.maxAllowedPerWallet))
             revert ExceedsMaxPerWallet();
 
-<<<<<<< HEAD
-        if ((data.totalMinted += quantity) > data.maxMintable) revert SoldOut();
-        if (data.price * quantity != msg.value) revert WrongEtherValue();
-        if (block.timestamp < data.startTime) revert MintNotStarted();
-        if (data.endTime < block.timestamp) revert MintHasEnded();
-
-        ISoundEditionV1(edition).mint{ value: msg.value }(msg.sender, quantity);
-=======
         uint32 nextTotalMinted = data.totalMinted + quantity;
         _requireNotSoldOut(nextTotalMinted, data.maxMintable);
         data.totalMinted = nextTotalMinted;
@@ -129,6 +121,5 @@
         _requireMintOpen(data.startTime, data.endTime);
 
         _mint(edition, mintId, msg.sender, quantity, data.price * quantity);
->>>>>>> cc3ff871
     }
 }