--- conflicted
+++ resolved
@@ -108,7 +108,18 @@
         _mint(edition, mintId, msg.sender, quantity, data.price * quantity);
     }
 
-<<<<<<< HEAD
+    // ================================
+    // VIEW FUNCTIONS
+    // ================================
+
+    /**
+     * @dev Returns the given edition's mint configuration.
+     * @param edition The edition to get the mint configuration for.
+     */
+    function editionMintData(address edition, uint256 mintId) public view returns (EditionMintData memory) {
+        return _editionMintData[edition][mintId];
+    }
+
     function price(address edition, uint256 mintId) external view returns (uint256) {
         return _editionMintData[edition][mintId].price;
     }
@@ -119,17 +130,5 @@
 
     function maxAllowedPerWallet(address, uint256) external pure returns (uint32) {
         return type(uint32).max;
-=======
-    // ================================
-    // VIEW FUNCTIONS
-    // ================================
-
-    /**
-     * @dev Returns the given edition's mint configuration.
-     * @param edition The edition to get the mint configuration for.
-     */
-    function editionMintData(address edition, uint256 mintId) public view returns (EditionMintData memory) {
-        return _editionMintData[edition][mintId];
->>>>>>> 2fa3cfcb
     }
 }