--- conflicted
+++ resolved
@@ -13,12 +13,6 @@
 contract FixedPricePermissionedSaleMinter is MintControllerBase {
     using ECDSA for bytes32;
 
-<<<<<<< HEAD
-    // ERRORS
-=======
-    error WrongEtherValue();
-    error SoldOut();
->>>>>>> f3a0e4c4
     error InvalidSignature();
     error SignerIsZeroAddress();
 
