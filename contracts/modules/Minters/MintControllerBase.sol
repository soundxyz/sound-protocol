// SPDX-License-Identifier: GPL-3.0-or-later
pragma solidity ^0.8.15;

<<<<<<< HEAD
// TODO: figure out how to adapt ISoundEdition and import that instead
import "../../SoundEdition/SoundEditionV1.sol";
=======
import "../../SoundEdition/ISoundEditionV1.sol";
>>>>>>> cc3ff871

/**
 * @title Mint Controller Base
 * @dev The `MintControllerBase` class maintains a central storage record of mint controllers.
 */
abstract contract MintControllerBase {
    // ================================
    // CUSTOM ERRORS
    // ================================

    /**
     * The caller must be the the controller of this edition to perform this action.
     */
    error MintControllerUnauthorized();

    /**
     * There is no controller assigned to this edition.
     */
    error MintControllerNotFound();

    /**
     * A mint controller is already assigned to this edition.
     */
    error MintControllerAlreadyExists(address controller);

    /**
     * The `paid` Ether value must be equal to the `required` Ether value.
     */
    error WrongEtherValue(uint256 paid, uint256 required);

    /**
     * The total minted cannot exceed `maxMintable`.
     */
    error SoldOut(uint32 maxMintable);

    /**
     * The current block timestamp must be between `startTime` and `endTime`, inclusive.
     */
    error MintNotOpen(uint256 blockTimestamp, uint32 startTime, uint32 endTime);

    /**
     * The mint is paused.
     */
    error MintPaused();

    /**
     * The caller must be the owner of the edition contract.
     */
    error CallerNotEditionOwner();

<<<<<<< HEAD
    /// @dev Unauthorized caller
    error Unauthorized();

    /// @dev Emitted when the mint `controller` for `edition` is changed.
    event MintControllerUpdated(address indexed edition, address indexed controller);
=======
    // ================================
    // EVENTS
    // ================================

    /**
     * @notice Emitted when the mint `controller` for `edition` renounces their own access.
     */
    event MintControllerAccessRenounced(address indexed edition, uint256 indexed mintId, address indexed controller);

    /**
     * @notice Emitted when the mint `controller` for `edition` is updated.
     */
    event MintControllerSet(address indexed edition, uint256 indexed mintId, address indexed controller);

    /**
     * @notice Emitted when the `paused` status of `edition` is updated.
     */
    event MintPausedSet(address indexed edition, uint256 indexed mintId, bool indexed paused);
>>>>>>> cc3ff871

    // ================================
    // STRUCTS
    // ================================

    struct BaseData {
        address controller;
        bool mintPaused;
    }

    // ================================
    // STORAGE
    // ================================

    /**
     * @dev Maps an edition to the its next mint ID.
     */
    mapping(address => uint256) private _nextMintIds;

    /**
     * @dev Maps an edition and the mint ID to a controller.
     */
    mapping(address => mapping(uint256 => BaseData)) private _baseData;

    // ================================
    // MINT CONTROLLER FUNCTIONS
    // ================================

    /**
     * @dev Restricts the function to be only callable by the controller of `edition`.
     */
    modifier onlyEditionMintController(address edition, uint256 mintId) virtual {
        BaseData storage data = _baseData[edition][mintId];

        if (data.controller == address(0)) revert MintControllerNotFound();
        if (msg.sender != data.controller) revert MintControllerUnauthorized();

        _;
    }

    /**
     * @dev Assigns the current caller as the controller to `edition`.
     * Calling conditions:
     * - The `edition` must not have a controller.
     */
    function _createEditionMintController(address edition) internal returns (uint256 mintId) {
        if (!_callerIsEditionOwner(edition)) revert CallerNotEditionOwner();

        mintId = _nextMintIds[edition];

        BaseData storage data = _baseData[edition][mintId];
        if (data.controller != address(0)) revert MintControllerAlreadyExists(data.controller);
        data.controller = msg.sender;

        _nextMintIds[edition] += 1;

        emit MintControllerSet(edition, mintId, msg.sender);
    }

    /**
     * @dev Returns whether the caller is the owner of `edition`.
     */
    function _callerIsEditionOwner(address edition) private returns (bool result) {
        // To avoid defining an interface just to call `owner()`.
        // And Solidity does not have try catch for plain old `call`.
        assembly {
            // Store the 4-byte function selector of `owner()` into scratch space.
            mstore(0x00, 0x8da5cb5b)
            // The `call` must be placed as the last argument of `and`,
            // as the arguments are evaluated right to left.
            result := and(
                and(
                    // Whether the returned address equals `msg.sender`.
                    eq(mload(0x00), caller()),
                    // Whether at least a word has been returned.
                    gt(returndatasize(), 31)
                ),
                call(
                    gas(), // Remaining gas.
                    edition, // The `edition` address.
                    0, // Send 0 Ether.
                    0x1c, // Offset of the selector in the memory.
                    0x04, // Size of the selector (4 bytes).
                    0x00, // Offset of the return data.
                    0x20 // Size of the return data (1 32-byte word).
                )
            )
        }
    }

    /**
     * @dev Convenience function for deleting a mint controller.
     * Equivalent to `setEditionMintController(edition, address(0))`.
     */
    function _deleteEditionMintController(address edition, uint256 mintId) internal {
        setEditionMintController(edition, mintId, address(0));
    }

    /**
     * @dev Returns the mint controller for `edition`.
     */
    function editionMintController(address edition, uint256 mintId) public view returns (address) {
        return _baseData[edition][mintId].controller;
    }

    /**
     * @dev Sets the new `controller` for `edition`.
     * Calling conditions:
     * - The caller must be the current controller for `edition`.
     */
    function setEditionMintController(
        address edition,
        uint256 mintId,
        address controller
    ) public virtual onlyEditionMintController(edition, mintId) {
        _baseData[edition][mintId].controller = controller;
        emit MintControllerSet(edition, mintId, controller);
    }

    /**
     * @dev Sets the `paused` status for `edition`.
     * Calling conditions:
     * - The caller must be the current controller for `edition`.
     */
    function setEditionMintPaused(
        address edition,
        uint256 mintId,
        bool paused
    ) public virtual onlyEditionMintController(edition, mintId) {
        _baseData[edition][mintId].mintPaused = paused;
        emit MintPausedSet(edition, mintId, paused);
    }

    /**
     * @dev Returns the next mint ID for `edition`.
     */
    function nextMintId(address edition) public view returns (uint256) {
        return _nextMintIds[edition];
    }

    // ================================
    // INTERNAL HELPER FUNCTIONS
    // ================================

    /**
     * @dev Mints `quantity` of `edition` to `to` with a required payment of `requiredEtherValue`.
     */
    function _mint(
        address edition,
        uint256 mintId,
        address to,
        uint32 quantity,
        uint256 requiredEtherValue
    ) internal {
        if (msg.value != requiredEtherValue) revert WrongEtherValue(msg.value, requiredEtherValue);
        if (_baseData[edition][mintId].mintPaused) revert MintPaused();
        ISoundEditionV1(edition).mint{ value: msg.value }(to, quantity);
    }

    /**
     * @dev Requires that `startTime <= block.timestamp <= endTime`.
     */
    function _requireMintOpen(uint32 startTime, uint32 endTime) internal view {
        if (block.timestamp < startTime) revert MintNotOpen(block.timestamp, startTime, endTime);
        if (block.timestamp > endTime) revert MintNotOpen(block.timestamp, startTime, endTime);
    }

    /**
     * @dev Requires that `totalMinted <= maxMintable`.
     */
    function _requireNotSoldOut(uint32 totalMinted, uint32 maxMintable) internal pure {
        if (totalMinted > maxMintable) revert SoldOut(maxMintable);
    }

    /// @dev Enables owner or admins to mint to a given address for no cost.
    function adminMint(
        SoundEditionV1 edition,
        address recipient,
        uint256 quantity
    ) public {
        if (edition.owner() != msg.sender && !edition.hasRole(edition.ADMIN_ROLE(), msg.sender)) revert Unauthorized();

        ISoundEditionV1(edition).mint(recipient, quantity);
    }
}<|MERGE_RESOLUTION|>--- conflicted
+++ resolved
@@ -1,12 +1,8 @@
 // SPDX-License-Identifier: GPL-3.0-or-later
 pragma solidity ^0.8.15;
 
-<<<<<<< HEAD
-// TODO: figure out how to adapt ISoundEdition and import that instead
-import "../../SoundEdition/SoundEditionV1.sol";
-=======
 import "../../SoundEdition/ISoundEditionV1.sol";
->>>>>>> cc3ff871
+import "openzeppelin-upgradeable/access/IAccessControlUpgradeable.sol";
 
 /**
  * @title Mint Controller Base
@@ -57,13 +53,9 @@
      */
     error CallerNotEditionOwner();
 
-<<<<<<< HEAD
     /// @dev Unauthorized caller
     error Unauthorized();
 
-    /// @dev Emitted when the mint `controller` for `edition` is changed.
-    event MintControllerUpdated(address indexed edition, address indexed controller);
-=======
     // ================================
     // EVENTS
     // ================================
@@ -82,7 +74,6 @@
      * @notice Emitted when the `paused` status of `edition` is updated.
      */
     event MintPausedSet(address indexed edition, uint256 indexed mintId, bool indexed paused);
->>>>>>> cc3ff871
 
     // ================================
     // STRUCTS
@@ -259,12 +250,15 @@
 
     /// @dev Enables owner or admins to mint to a given address for no cost.
     function adminMint(
-        SoundEditionV1 edition,
+        ISoundEditionV1 edition,
         address recipient,
         uint256 quantity
     ) public {
-        if (edition.owner() != msg.sender && !edition.hasRole(edition.ADMIN_ROLE(), msg.sender)) revert Unauthorized();
-
-        ISoundEditionV1(edition).mint(recipient, quantity);
+        if (
+            !_callerIsEditionOwner(address(edition)) &&
+            !IAccessControlUpgradeable(address(edition)).hasRole(edition.ADMIN_ROLE(), msg.sender)
+        ) revert Unauthorized();
+
+        edition.mint(recipient, quantity);
     }
 }