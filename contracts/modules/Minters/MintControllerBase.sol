// SPDX-License-Identifier: GPL-3.0-or-later
pragma solidity ^0.8.15;

import "../../SoundEdition/ISoundEditionV1.sol";

/**
 * @title Mint Controller Base
 * @dev The `MintControllerBase` class maintains a central storage record of mint controllers.
 */
abstract contract MintControllerBase {
    // ================================
    // CUSTOM ERRORS
    // ================================

    /**
     * The caller must be the the controller of this edition to perform this action.
     */
    error MintControllerUnauthorized();

    /**
     * There is no controller assigned to this edition.
     */
    error MintControllerNotFound();

    /**
     * A mint controller is already assigned to this edition.
     */
    error MintControllerAlreadyExists();

    /**
     * The Ether value paid is not the exact value required.
     */
    error WrongEtherValue();

    /**
     * The number minted has exceeded the max mintable amount.
     */
    error MaxMintableReached();

    /**
     * The mint is not opened.
     */
    error MintNotOpen();

    /**
     * The mint is paused.
     */
    error MintPaused();

    /**
     * The caller must be the owner of the edition contract.
     */
    error CallerNotEditionOwner();

<<<<<<< HEAD
    /**
     * The `startTime` is not less than the `endTime`.
     */
    error InvalidTimeRange();
=======
    /// @dev Unauthorized caller
    error Unauthorized();
>>>>>>> 392f2ca7

    // ================================
    // EVENTS
    // ================================

    /**
     * @notice Emitted when the mint `controller` for `edition` renounces their own access.
     */
    event MintControllerAccessRenounced(address indexed edition, uint256 indexed mintId, address controller);

    /**
     * @notice Emitted when the mint `controller` for `edition` is updated.
     */
    event MintControllerSet(address indexed edition, uint256 indexed mintId, address controller);

    /**
     * @notice Emitted when the `paused` status of `edition` is updated.
     */
    event MintPausedSet(address indexed edition, uint256 indexed mintId, bool paused);

    /**
     * @notice Emitted when the `startTime` and `endTime` are updated.
     */
    event TimeRangeSet(address indexed edition, uint256 indexed mintId, uint32 startTime, uint32 endTime);

    // ================================
    // STRUCTS
    // ================================

    struct BaseData {
        address controller;
        uint32 startTime;
        uint32 endTime;
        bool mintPaused;
    }

    // ================================
    // STORAGE
    // ================================

    /**
     * @dev Maps an edition to the its next mint ID.
     */
    mapping(address => uint256) private _nextMintIds;

    /**
     * @dev Maps an edition and the mint ID to a controller.
     */
    mapping(address => mapping(uint256 => BaseData)) private _baseData;

    // ================================
    // MINT CONTROLLER FUNCTIONS
    // ================================

    /**
     * @dev Restricts the function to be only callable by the controller of `edition`.
     */
    modifier onlyEditionMintController(address edition, uint256 mintId) virtual {
        BaseData storage data = _baseData[edition][mintId];

        if (data.controller == address(0)) revert MintControllerNotFound();
        if (msg.sender != data.controller) revert MintControllerUnauthorized();

        _;
    }

    /**
     * @dev Assigns the current caller as the controller to `edition`.
     * Calling conditions:
     * - The `edition` must not have a controller.
     */
    function _createEditionMintController(address edition, uint32 startTime, uint32 endTime) 
    internal returns (uint256 mintId) {

        if (!_callerIsEditionOwner(edition)) revert CallerNotEditionOwner();
        if (!(startTime < endTime)) revert InvalidTimeRange();

        mintId = _nextMintIds[edition];

        BaseData storage data = _baseData[edition][mintId];
        
        if (data.controller != address(0)) revert MintControllerAlreadyExists();
        data.controller = msg.sender;
        data.startTime = startTime;
        data.endTime = endTime;

        _nextMintIds[edition] += 1;

        emit MintControllerSet(edition, mintId, msg.sender);
    }

    /**
     * @dev Returns whether the caller is the owner of `edition`.
     */
    function _callerIsEditionOwner(address edition) private returns (bool result) {
        // To avoid defining an interface just to call `owner()`.
        // And Solidity does not have try catch for plain old `call`.
        assembly {
            // Store the 4-byte function selector of `owner()` into scratch space.
            mstore(0x00, 0x8da5cb5b)
            // The `call` must be placed as the last argument of `and`,
            // as the arguments are evaluated right to left.
            result := and(
                and(
                    // Whether the returned address equals `msg.sender`.
                    eq(mload(0x00), caller()),
                    // Whether at least a word has been returned.
                    gt(returndatasize(), 31)
                ),
                call(
                    gas(), // Remaining gas.
                    edition, // The `edition` address.
                    0, // Send 0 Ether.
                    0x1c, // Offset of the selector in the memory.
                    0x04, // Size of the selector (4 bytes).
                    0x00, // Offset of the return data.
                    0x20 // Size of the return data (1 32-byte word).
                )
            )
        }
    }

    /**
     * @dev Convenience function for deleting a mint controller.
     * Equivalent to `setEditionMintController(edition, address(0))`.
     */
    function _deleteEditionMintController(address edition, uint256 mintId) internal {
        setEditionMintController(edition, mintId, address(0));
    }

    /**
     * @dev Returns the mint controller for `edition`.
     */
    function editionMintController(address edition, uint256 mintId) public view returns (address) {
        return _baseData[edition][mintId].controller;
    }

    function mintPaused(address edition, uint256 mintId) public view returns (bool) {
        return _baseData[edition][mintId].mintPaused;
    }

    function mintStartTime(address edition, uint256 mintId) public view returns (uint32) {
        return _baseData[edition][mintId].startTime;
    }

    function mintEndTime(address edition, uint256 mintId) public view returns (uint32) {
        return _baseData[edition][mintId].endTime;
    }

    function _setTimeRange(address edition, uint256 mintId, uint32 startTime, uint32 endTime) internal {
        if (!(startTime < endTime)) revert InvalidTimeRange();
        _baseData[edition][mintId].startTime = startTime;
        _baseData[edition][mintId].endTime = endTime;
    }

    /**
     * @dev Sets the new `controller` for `edition`.
     * Calling conditions:
     * - The caller must be the current controller for `edition`.
     */
    function setEditionMintController(
        address edition,
        uint256 mintId,
        address controller
    ) public virtual onlyEditionMintController(edition, mintId) {
        _baseData[edition][mintId].controller = controller;
        emit MintControllerSet(edition, mintId, controller);
    }

    /**
     * @dev Sets the `paused` status for `edition`.
     * Calling conditions:
     * - The caller must be the current controller for `edition`.
     */
    function setEditionMintPaused(
        address edition,
        uint256 mintId,
        bool paused
    ) public virtual onlyEditionMintController(edition, mintId) {
        _baseData[edition][mintId].mintPaused = paused;
        emit MintPausedSet(edition, mintId, paused);
    }

    /**
     * @dev Returns the next mint ID for `edition`.
     */
    function nextMintId(address edition) public view returns (uint256) {
        return _nextMintIds[edition];
    }

    // ================================
    // INTERNAL HELPER FUNCTIONS
    // ================================

    /**
     * @dev Mints `quantity` of `edition` to `to` with a required payment of `requiredEtherValue`.
     */
    function _mint(
        address edition,
        uint256 mintId,
        address to,
        uint32 quantity,
        uint256 requiredEtherValue
    ) internal {
        if (block.timestamp < _baseData[edition][mintId].startTime) revert MintNotOpen();
        if (block.timestamp > _baseData[edition][mintId].endTime) revert MintNotOpen();
        if (msg.value != requiredEtherValue) revert WrongEtherValue();
        if (_baseData[edition][mintId].mintPaused) revert MintPaused();
        ISoundEditionV1(edition).mint{ value: msg.value }(to, quantity);
    }

    /**
     * @dev Requires that `totalMinted <= maxMintable`.
     */
    function _requireNotSoldOut(uint32 totalMinted, uint32 maxMintable) internal pure {
        if (totalMinted > maxMintable) revert MaxMintableReached();
    }
}<|MERGE_RESOLUTION|>--- conflicted
+++ resolved
@@ -52,15 +52,15 @@
      */
     error CallerNotEditionOwner();
 
-<<<<<<< HEAD
     /**
      * The `startTime` is not less than the `endTime`.
      */
     error InvalidTimeRange();
-=======
-    /// @dev Unauthorized caller
+
+    /**
+     * Unauthorized caller
+     */
     error Unauthorized();
->>>>>>> 392f2ca7
 
     // ================================
     // EVENTS
