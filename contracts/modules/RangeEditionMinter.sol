// SPDX-License-Identifier: GPL-3.0-or-later

pragma solidity ^0.8.16;

import { IERC165 } from "openzeppelin/utils/introspection/IERC165.sol";
import { IRangeEditionMinter, EditionMintData, MintInfo } from "./interfaces/IRangeEditionMinter.sol";
import { BaseMinter } from "./BaseMinter.sol";
import { IMinterModule } from "@core/interfaces/IMinterModule.sol";

/*
 * @title RangeEditionMinter
 * @notice Module for range edition mints of Sound editions.
 * @author Sound.xyz
 */
contract RangeEditionMinter is IRangeEditionMinter, BaseMinter {
<<<<<<< HEAD
=======
    struct EditionMintData {
        // The price at which each token will be sold, in ETH.
        uint256 price;
        // The timestamp (in seconds since unix epoch) after which the
        // max amount of tokens mintable will drop from
        // `maxMintableUpper` to `maxMintableLower`.
        uint32 closingTime;
        // The total number of tokens minted. Includes permissioned mints.
        uint32 totalMinted;
        // The lower limit of the maximum number of tokens that can be minted.
        uint32 maxMintableLower;
        // The upper limit of the maximum number of tokens that can be minted.
        uint32 maxMintableUpper;
        // The maximum number of tokens that an account can mint.
        uint32 maxMintablePerAccount;
    }

>>>>>>> e35d233f
    /**
     * @dev Edition mint data
     * edition => mintId => EditionMintData
     */
    mapping(address => mapping(uint256 => EditionMintData)) internal _editionMintData;
    /**
     * @dev Number of tokens minted by each buyer address, used to mitigate buyers minting more than maxMintablePerAccount.
     * This is a weak mitigation since buyers can still buy from multiple addresses, but creates more friction than balanceOf.
     * edition => mintId => buyer => mintedTallies
     */
    mapping(address => mapping(uint256 => mapping(address => uint256))) public mintedTallies;

    // ================================
    // MODIFIERS
    // ================================

    /**
     * @dev Restricts the start time to be less than the end time.
     */
    modifier onlyValidRangeTimes(
        uint32 startTime,
        uint32 closingTime,
        uint32 endTime
    ) virtual {
        if (!(startTime < closingTime && closingTime < endTime)) revert InvalidTimeRange();
        _;
    }

    // ================================
    // WRITE FUNCTIONS
    // ================================

    /// @inheritdoc IRangeEditionMinter
    function createEditionMint(
        address edition,
        uint256 price_,
        uint32 startTime,
        uint32 closingTime,
        uint32 endTime,
        uint32 maxMintableLower,
        uint32 maxMintableUpper,
        uint32 maxMintablePerAccount_
    ) public returns (uint256 mintId) {
        if (!(startTime < closingTime && closingTime < endTime)) revert InvalidTimeRange();
        if (!(maxMintableLower < maxMintableUpper)) revert InvalidMaxMintableRange(maxMintableLower, maxMintableUpper);

        mintId = _createEditionMint(edition, startTime, endTime);

        EditionMintData storage data = _editionMintData[edition][mintId];
        data.price = price_;
        data.closingTime = closingTime;
        data.maxMintableLower = maxMintableLower;
        data.maxMintableUpper = maxMintableUpper;
        data.maxMintablePerAccount = maxMintablePerAccount_;

        // prettier-ignore
        emit RangeEditionMintCreated(
            edition,
            mintId,
            price_,
            startTime,
            closingTime,
            endTime,
            maxMintableLower,
            maxMintableUpper,
            maxMintablePerAccount_
        );
    }

    /// @inheritdoc IRangeEditionMinter
    function mint(
        address edition,
        uint256 mintId,
        uint32 quantity,
        address affiliate
    ) public payable {
        EditionMintData storage data = _editionMintData[edition][mintId];

        uint32 _maxMintable = _getMaxMintable(data);

        // Increase `totalMinted` by `quantity`.
        // Require that the increased value does not exceed `maxMintable`.
        uint32 nextTotalMinted = data.totalMinted + quantity;
        _requireNotSoldOut(nextTotalMinted, _maxMintable);
        data.totalMinted = nextTotalMinted;

        uint256 userMintedBalance = mintedTallies[edition][mintId][msg.sender];
        // If the maximum allowed per account is set (i.e. is different to 0)
        // check the required additional quantity does not exceed the set maximum
        if ((userMintedBalance + quantity) > data.maxMintablePerAccount) revert ExceedsMaxPerAccount();

        mintedTallies[edition][mintId][msg.sender] += quantity;

        _mint(edition, mintId, quantity, affiliate);
    }

    /// @inheritdoc IRangeEditionMinter
    function setTimeRange(
        address edition,
        uint256 mintId,
        uint32 startTime,
        uint32 closingTime,
        uint32 endTime
    ) public onlyEditionOwnerOrAdmin(edition) {
        // Set closingTime first, as its stored value gets validated later in the execution.
        EditionMintData storage data = _editionMintData[edition][mintId];
        data.closingTime = closingTime;

        // This calls _beforeSetTimeRange, which does the closingTime validation.
        _setTimeRange(edition, mintId, startTime, endTime);

        emit ClosingTimeSet(edition, mintId, closingTime);
    }

    /// @inheritdoc IRangeEditionMinter
    function setMaxMintableRange(
        address edition,
        uint256 mintId,
        uint32 maxMintableLower,
        uint32 maxMintableUpper
    ) public onlyEditionOwnerOrAdmin(edition) {
        EditionMintData storage data = _editionMintData[edition][mintId];
        data.maxMintableLower = maxMintableLower;
        data.maxMintableUpper = maxMintableUpper;

        if (!(data.maxMintableLower < data.maxMintableUpper))
            revert InvalidMaxMintableRange(data.maxMintableLower, data.maxMintableUpper);

        emit MaxMintableRangeSet(edition, mintId, maxMintableLower, maxMintableUpper);
    }

    // ================================
    // VIEW FUNCTIONS
    // ================================

<<<<<<< HEAD
=======
    function price(address edition, uint256 mintId) public view returns (uint256) {
        return _editionMintData[edition][mintId].price;
    }

    /// @inheritdoc IMinterModule
    function maxMintable(address edition, uint256 mintId) public view returns (uint32) {
        EditionMintData storage data = _editionMintData[edition][mintId];

        if (block.timestamp < data.closingTime) {
            return data.maxMintableUpper;
        } else {
            return data.maxMintableLower;
        }
    }

    /// @inheritdoc IMinterModule
    function maxMintablePerAccount(address edition, uint256 mintId) public view returns (uint32) {
        return
            _editionMintData[edition][mintId].maxMintablePerAccount > 0
                ? _editionMintData[edition][mintId].maxMintablePerAccount
                : type(uint32).max;
    }

>>>>>>> e35d233f
    /**
     * @dev Returns the `EditionMintData` for `edition.
     * @param edition Address of the song edition contract we are minting for.
     */
    function editionMintData(address edition, uint256 mintId) public view returns (EditionMintData memory) {
        return _editionMintData[edition][mintId];
    }

    function mintInfo(address edition, uint256 mintId) public view returns (MintInfo memory) {
        BaseData memory baseData = super.baseMintData(edition, mintId);
        EditionMintData storage mintData = _editionMintData[edition][mintId];

        uint32 _maxMintable = _getMaxMintable(mintData);

        MintInfo memory combinedMintData = MintInfo(
            baseData.startTime,
            baseData.endTime,
            baseData.mintPaused,
            mintData.price,
            _maxMintable,
            mintData.maxMintablePerAccount,
            mintData.totalMinted,
            mintData.closingTime
        );

        return combinedMintData;
    }

    /// @inheritdoc IERC165
    function supportsInterface(bytes4 interfaceId) public view override(IERC165, BaseMinter) returns (bool) {
        return BaseMinter.supportsInterface(interfaceId) || interfaceId == type(IRangeEditionMinter).interfaceId;
    }

    // ================================
    // INTERNAL FUNCTIONS
    // ================================

    /// @inheritdoc BaseMinter
    function _beforeSetTimeRange(
        address edition,
        uint256 mintId,
        uint32 startTime,
        uint32 endTime
    ) internal view override {
        uint32 closingTime = _editionMintData[edition][mintId].closingTime;
        if (!(startTime < closingTime && closingTime < endTime)) revert InvalidTimeRange();
    }

    /**
     * @dev Gets the current maximum mintable quantity.
     */
    function _getMaxMintable(EditionMintData storage data) internal view returns (uint32) {
        uint32 _maxMintable;
        if (block.timestamp < data.closingTime) {
            _maxMintable = data.maxMintableUpper;
        } else {
            _maxMintable = data.maxMintableLower;
        }
        return _maxMintable;
    }

    function _baseTotalPrice(
        address edition,
        uint256 mintId,
        address, /* minter */
        uint32 quantity
    ) internal view virtual override returns (uint256) {
        return _editionMintData[edition][mintId].price * quantity;
    }
}<|MERGE_RESOLUTION|>--- conflicted
+++ resolved
@@ -13,26 +13,6 @@
  * @author Sound.xyz
  */
 contract RangeEditionMinter is IRangeEditionMinter, BaseMinter {
-<<<<<<< HEAD
-=======
-    struct EditionMintData {
-        // The price at which each token will be sold, in ETH.
-        uint256 price;
-        // The timestamp (in seconds since unix epoch) after which the
-        // max amount of tokens mintable will drop from
-        // `maxMintableUpper` to `maxMintableLower`.
-        uint32 closingTime;
-        // The total number of tokens minted. Includes permissioned mints.
-        uint32 totalMinted;
-        // The lower limit of the maximum number of tokens that can be minted.
-        uint32 maxMintableLower;
-        // The upper limit of the maximum number of tokens that can be minted.
-        uint32 maxMintableUpper;
-        // The maximum number of tokens that an account can mint.
-        uint32 maxMintablePerAccount;
-    }
-
->>>>>>> e35d233f
     /**
      * @dev Edition mint data
      * edition => mintId => EditionMintData
@@ -168,32 +148,6 @@
     // VIEW FUNCTIONS
     // ================================
 
-<<<<<<< HEAD
-=======
-    function price(address edition, uint256 mintId) public view returns (uint256) {
-        return _editionMintData[edition][mintId].price;
-    }
-
-    /// @inheritdoc IMinterModule
-    function maxMintable(address edition, uint256 mintId) public view returns (uint32) {
-        EditionMintData storage data = _editionMintData[edition][mintId];
-
-        if (block.timestamp < data.closingTime) {
-            return data.maxMintableUpper;
-        } else {
-            return data.maxMintableLower;
-        }
-    }
-
-    /// @inheritdoc IMinterModule
-    function maxMintablePerAccount(address edition, uint256 mintId) public view returns (uint32) {
-        return
-            _editionMintData[edition][mintId].maxMintablePerAccount > 0
-                ? _editionMintData[edition][mintId].maxMintablePerAccount
-                : type(uint32).max;
-    }
-
->>>>>>> e35d233f
     /**
      * @dev Returns the `EditionMintData` for `edition.
      * @param edition Address of the song edition contract we are minting for.
