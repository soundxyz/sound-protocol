--- conflicted
+++ resolved
@@ -4,10 +4,7 @@
 import { IAccessControlUpgradeable } from "openzeppelin-upgradeable/access/IAccessControlUpgradeable.sol";
 import { ISoundEditionV1 } from "@core/interfaces/ISoundEditionV1.sol";
 import { IMinterModule } from "@core/interfaces/IMinterModule.sol";
-<<<<<<< HEAD
 import { ISoundFeeRegistry } from "@core/interfaces/ISoundFeeRegistry.sol";
-=======
->>>>>>> 021b725d
 import { IERC165 } from "openzeppelin/utils/introspection/IERC165.sol";
 import { Ownable } from "openzeppelin/access/Ownable.sol";
 import { SafeTransferLib } from "solady/utils/SafeTransferLib.sol";
@@ -53,14 +50,7 @@
      */
     uint256 private _platformFeesAccrued;
 
-<<<<<<< HEAD
     ISoundFeeRegistry public immutable feeRegistry;
-=======
-    /**
-     * @dev The numerator of the platform fee.
-     */
-    uint16 private _platformFeeBPS;
->>>>>>> 021b725d
 
     // ================================
     // ACCESS MODIFIERS
@@ -83,17 +73,11 @@
     // WRITE FUNCTIONS
     // ================================
 
-<<<<<<< HEAD
     constructor(ISoundFeeRegistry feeRegistry_) {
         feeRegistry = feeRegistry_;
     }
 
-    /**
-     * @inheritdoc IMinterModule
-     */
-=======
     /// @inheritdoc IMinterModule
->>>>>>> 021b725d
     function setEditionMintPaused(
         address edition,
         uint256 mintId,
@@ -103,13 +87,7 @@
         emit MintPausedSet(edition, mintId, paused);
     }
 
-<<<<<<< HEAD
-    /**
-     * @inheritdoc IMinterModule
-     */
-=======
     /// @inheritdoc IMinterModule
->>>>>>> 021b725d
     function setTimeRange(
         address edition,
         uint256 mintId,
@@ -146,17 +124,6 @@
     /**
      * @inheritdoc IMinterModule
      */
-<<<<<<< HEAD
-=======
-    function setPlatformFee(uint16 feeBPS) public virtual override onlyOwner onlyValidPlatformFeeBPS(feeBPS) {
-        _platformFeeBPS = feeBPS;
-        emit PlatformFeeSet(feeBPS);
-    }
-
-    /**
-     * @inheritdoc IMinterModule
-     */
->>>>>>> 021b725d
     function withdrawForAffiliate(address affiliate) public override {
         uint256 accrued = _affiliateFeesAccrued[affiliate];
         if (accrued != 0) {
@@ -168,19 +135,11 @@
     /**
      * @inheritdoc IMinterModule
      */
-<<<<<<< HEAD
     function withdrawForPlatform() public override {
         uint256 accrued = _platformFeesAccrued;
         if (accrued != 0) {
             _platformFeesAccrued = 0;
             SafeTransferLib.safeTransferETH(feeRegistry.soundFeeAddress(), accrued);
-=======
-    function withdrawForPlatform(address to) public override onlyOwner {
-        uint256 accrued = _platformFeesAccrued;
-        if (accrued != 0) {
-            _platformFeesAccrued = 0;
-            SafeTransferLib.safeTransferETH(to, accrued);
->>>>>>> 021b725d
         }
     }
 
@@ -189,11 +148,7 @@
     // ================================
 
     /**
-<<<<<<< HEAD
-     * @inheritdoc IMinterModule
-=======
      * @dev Getter for the max basis points.
->>>>>>> 021b725d
      */
     function MAX_BPS() external pure returns (uint16) {
         return _MAX_BPS;
@@ -216,16 +171,6 @@
     /**
      * @inheritdoc IMinterModule
      */
-<<<<<<< HEAD
-=======
-    function platformFeeBPS() external view returns (uint16) {
-        return _platformFeeBPS;
-    }
-
-    /**
-     * @inheritdoc IMinterModule
-     */
->>>>>>> 021b725d
     function isAffiliated(
         address, /* edition */
         uint256, /* mintId */
@@ -240,16 +185,6 @@
     function totalPrice(
         address edition,
         uint256 mintId,
-<<<<<<< HEAD
-        address, /* minter */
-        uint32 quantity,
-        uint256 price_,
-        bool affiliated
-    ) public view virtual override returns (uint256) {
-        if (price_ == 0) return 0;
-
-        uint256 total = quantity * price_;
-=======
         address minter,
         uint32 quantity,
         bool affiliated
@@ -257,7 +192,6 @@
         uint256 total = _baseTotalPrice(edition, mintId, minter, quantity);
 
         if (total == 0) return 0;
->>>>>>> 021b725d
 
         if (!affiliated) return total;
 
@@ -315,25 +249,11 @@
         _;
     }
 
-<<<<<<< HEAD
-=======
-    /**
-     * @dev Restricts the platform fee numerator to not excced the `MAX_BPS`.
-     */
-    modifier onlyValidPlatformFeeBPS(uint16 platformFeeBPS_) virtual {
-        if (platformFeeBPS_ > _MAX_BPS) revert InvalidPlatformFeeBPS();
-        _;
-    }
-
->>>>>>> 021b725d
     // ================================
     // INTERNAL FUNCTIONS
     // ================================
 
     /**
-<<<<<<< HEAD
-     * @dev Creates an edition mint configuration.
-=======
      * @dev Returns the total price before any affiliate discount.
      * This is a mandatory hook to override.
      */
@@ -350,7 +270,6 @@
      * @param startTime The start time of the mint.
      * @param endTime The end time of the mint.
      * @return mintId The ID for the mint instance.
->>>>>>> 021b725d
      * Calling conditions:
      * - Must be owner or admin of the edition.
      */
@@ -419,12 +338,6 @@
     ) internal onlyValidTimeRange(startTime, endTime) {
         _baseData[edition][mintId].startTime = startTime;
         _baseData[edition][mintId].endTime = endTime;
-<<<<<<< HEAD
-
-        emit TimeRangeSet(edition, mintId, startTime, endTime);
-    }
-=======
->>>>>>> 021b725d
 
         emit TimeRangeSet(edition, mintId, startTime, endTime);
     }
@@ -440,10 +353,6 @@
         address edition,
         uint256 mintId,
         uint32 quantity,
-<<<<<<< HEAD
-        uint256 price_,
-=======
->>>>>>> 021b725d
         address affiliate
     ) internal {
         BaseData storage baseData = _baseData[edition][mintId];
@@ -455,28 +364,17 @@
         if (block.timestamp < startTime) revert MintNotOpen(block.timestamp, startTime, endTime);
         if (block.timestamp > endTime) revert MintNotOpen(block.timestamp, startTime, endTime);
         if (baseData.mintPaused) revert MintPaused();
-<<<<<<< HEAD
 
         /* ----------- AFFILIATE AND PLATFORM FEES LOGIC ------------ */
 
         // Check if the mint is an affiliated mint.
         bool affiliated = isAffiliated(edition, mintId, affiliate);
 
-        uint256 requiredEtherValue = totalPrice(edition, mintId, msg.sender, quantity, price_, affiliated);
-=======
-
-        /* ----------- AFFILIATE AND PLATFORM FEES LOGIC ------------ */
-
-        // Check if the mint is an affiliated mint.
-        bool affiliated = isAffiliated(edition, mintId, affiliate);
-
         uint256 requiredEtherValue = totalPrice(edition, mintId, msg.sender, quantity, affiliated);
->>>>>>> 021b725d
 
         // Reverts if the payment is not exact.
         if (msg.value != requiredEtherValue) revert WrongEtherValue(msg.value, requiredEtherValue);
 
-<<<<<<< HEAD
         uint256 remainingPayment = _deductPlatformFee(requiredEtherValue);
 
         if (affiliated) {
@@ -488,38 +386,9 @@
             _affiliateFeesAccrued[affiliate] += affiliateFee;
         }
 
-=======
-        uint256 remainingPayment = requiredEtherValue;
-
-        // Compute the platform fee.
-        uint256 platformFee = (remainingPayment * _platformFeeBPS) / _MAX_BPS;
-        // Deduct the platform fee.
-        remainingPayment -= platformFee;
-
-        // Increment the platform fees accrued.
-        _platformFeesAccrued += platformFee;
-
-        if (affiliated) {
-            // Compute the affiliate fee.
-            uint256 affiliateFee = (remainingPayment * baseData.affiliateFeeBPS) / _MAX_BPS;
-            // Deduct the affiliate fee from the remaining payment.
-            remainingPayment -= affiliateFee;
-            // Increment the affiliate fees accrued
-            _affiliateFeesAccrued[affiliate] += affiliateFee;
-        }
-
->>>>>>> 021b725d
         /* ------------------------- MINT --------------------------- */
 
         ISoundEditionV1(edition).mint{ value: remainingPayment }(msg.sender, quantity);
-    }
-
-    /**
-<<<<<<< HEAD
-     * @dev Requires that `totalMinted <= maxMintable`.
-     */
-    function _requireNotSoldOut(uint32 totalMinted, uint32 maxMintable) internal pure {
-        if (totalMinted > maxMintable) revert MaxMintableReached(maxMintable);
     }
 
     function _deductPlatformFee(uint256 requiredEtherValue) internal returns (uint256 remainingPayment) {
@@ -529,13 +398,14 @@
         _platformFeesAccrued += platformFee;
         // Deduct the platform fee.
         remainingPayment = requiredEtherValue - platformFee;
-=======
+    }
+
+    /**
      * @dev Throws error if `totalMinted > maxMintable`.
      * @param totalMinted The current total number of minted tokens.
      * @param maxMintable The maximum number of mintable tokens.
      */
     function _requireNotSoldOut(uint32 totalMinted, uint32 maxMintable) internal pure {
         if (totalMinted > maxMintable) revert MaxMintableReached(maxMintable);
->>>>>>> 021b725d
     }
 }