// SPDX-License-Identifier: GPL-3.0-or-later
pragma solidity ^0.8.16;

import { OwnableRoles } from "solady/auth/OwnableRoles.sol";
import { ISoundEditionV1 } from "@core/interfaces/ISoundEditionV1.sol";
import { IMinterModule } from "@core/interfaces/IMinterModule.sol";
import { ISoundFeeRegistry } from "@core/interfaces/ISoundFeeRegistry.sol";
import { IERC165 } from "openzeppelin/utils/introspection/IERC165.sol";
import { SafeTransferLib } from "solady/utils/SafeTransferLib.sol";

/**
 * @title Minter Base
 * @dev The `BaseMinter` class maintains a central storage record of edition mint instances.
 */
abstract contract BaseMinter is IMinterModule {
    // =============================================================
    //                           CONSTANTS
    // =============================================================

    /**
     * @dev This is the denominator, in basis points (BPS), for:
     * - platform fees
     * - affiliate fees
     */
    uint16 private constant _MAX_BPS = 10_000;

    // =============================================================
    //                            STORAGE
    // =============================================================

    /**
     * @dev The next mint ID. Shared amongst all editions connected.
     */
    uint128 private _nextMintId;

    /**
     * @dev How much platform fees have been accrued.
     */
    uint128 private _platformFeesAccrued;

    /**
     * @dev Maps an edition and the mint ID to a mint instance.
     */
    mapping(address => mapping(uint256 => BaseData)) internal _baseData;

    /**
     * @dev Maps an address to how much affiliate fees have they accrued.
     */
    mapping(address => uint128) private _affiliateFeesAccrued;

    /**
     * @dev The fee registry. Used for handling platform fees.
     */
    ISoundFeeRegistry public immutable feeRegistry;

    // =============================================================
    //                          CONSTRUCTOR
    // =============================================================

    constructor(ISoundFeeRegistry feeRegistry_) {
        if (address(feeRegistry_) == address(0)) revert FeeRegistryIsZeroAddress();
        feeRegistry = feeRegistry_;
    }

    // =============================================================
    //               PUBLIC / EXTERNAL WRITE FUNCTIONS
    // =============================================================

    /**
     * @inheritdoc IMinterModule
     */
    function setEditionMintPaused(
        address edition,
        uint128 mintId,
        bool paused
    ) public virtual onlyEditionOwnerOrAdmin(edition) {
        _baseData[edition][mintId].mintPaused = paused;
        emit MintPausedSet(edition, mintId, paused);
    }

    /**
     * @inheritdoc IMinterModule
     */
    function setTimeRange(
        address edition,
        uint128 mintId,
        uint32 startTime,
        uint32 endTime
    ) public virtual onlyEditionOwnerOrAdmin(edition) {
        _setTimeRange(edition, mintId, startTime, endTime);
    }

    /**
     * @inheritdoc IMinterModule
     */
    function setAffiliateFee(
        address edition,
        uint128 mintId,
        uint16 feeBPS
    ) public virtual override onlyEditionOwnerOrAdmin(edition) onlyValidAffiliateFeeBPS(feeBPS) {
        _baseData[edition][mintId].affiliateFeeBPS = feeBPS;
        emit AffiliateFeeSet(edition, mintId, feeBPS);
    }

    /**
     * @inheritdoc IMinterModule
     */
    function withdrawForAffiliate(address affiliate) public override {
        uint256 accrued = _affiliateFeesAccrued[affiliate];
        if (accrued != 0) {
            _affiliateFeesAccrued[affiliate] = 0;
            SafeTransferLib.safeTransferETH(affiliate, accrued);
        }
    }

    /**
     * @inheritdoc IMinterModule
     */
    function withdrawForPlatform() public override {
        uint256 accrued = _platformFeesAccrued;
        if (accrued != 0) {
            _platformFeesAccrued = 0;
            SafeTransferLib.safeTransferETH(feeRegistry.soundFeeAddress(), accrued);
        }
    }

    // =============================================================
    //               PUBLIC / EXTERNAL VIEW FUNCTIONS
    // =============================================================

    /**
     * @dev Getter for the max basis points.
     */
    function MAX_BPS() external pure returns (uint16) {
        return _MAX_BPS;
    }

    /**
     * @inheritdoc IMinterModule
     */
    function affiliateFeesAccrued(address affiliate) external view returns (uint128) {
        return _affiliateFeesAccrued[affiliate];
    }

    /**
     * @inheritdoc IMinterModule
     */
    function platformFeesAccrued() external view returns (uint128) {
        return _platformFeesAccrued;
    }

    /**
     * @inheritdoc IMinterModule
     */
    function isAffiliated(
        address, /* edition */
        uint128, /* mintId */
        address affiliate
    ) public view virtual override returns (bool) {
        return affiliate != address(0);
    }

    /**
     * @inheritdoc IMinterModule
     */
    function nextMintId() public view returns (uint128) {
        return _nextMintId;
    }

    /**
     * @inheritdoc IERC165
     */
    function supportsInterface(bytes4 interfaceId) public view virtual returns (bool) {
        return interfaceId == type(IMinterModule).interfaceId || interfaceId == type(IERC165).interfaceId;
    }

    /**
     * @inheritdoc IMinterModule
     */
    function totalPrice(
        address edition,
        uint128 mintId,
        address minter,
        uint32 quantity
    ) public view virtual override returns (uint128);

    // =============================================================
    //                  INTERNAL / PRIVATE HELPERS
    // =============================================================

    /**
     * @dev Restricts the function to be only callable by the owner or admin of `edition`.
     * @param edition The edition address.
     */
    modifier onlyEditionOwnerOrAdmin(address edition) virtual {
        if (
            msg.sender != OwnableRoles(edition).owner() &&
            !OwnableRoles(edition).hasAnyRole(msg.sender, ISoundEditionV1(edition).ADMIN_ROLE())
        ) revert Unauthorized();

        _;
    }

    /**
     * @dev Restricts the start time to be less than the end time.
     * @param startTime The start time of the mint.
     * @param endTime The end time of the mint.
     */
    modifier onlyValidTimeRange(uint32 startTime, uint32 endTime) virtual {
        if (startTime >= endTime) revert InvalidTimeRange();
        _;
    }

    /**
     * @dev Restricts the affiliate fee numerator to not excced the `MAX_BPS`.
     */
    modifier onlyValidAffiliateFeeBPS(uint16 affiliateFeeBPS) virtual {
        if (affiliateFeeBPS > _MAX_BPS) revert InvalidAffiliateFeeBPS();
        _;
    }

    /**
     * @dev Creates an edition mint instance.
     * @param edition The edition address.
     * @param startTime The start time of the mint.
     * @param endTime The end time of the mint.
     * @param affiliateFeeBPS The affiliate fee in basis points.
     * @return mintId The ID for the mint instance.
     * Calling conditions:
     * - Must be owner or admin of the edition.
     */
    function _createEditionMint(
        address edition,
        uint32 startTime,
        uint32 endTime,
        uint16 affiliateFeeBPS
    )
        internal
        onlyEditionOwnerOrAdmin(edition)
        onlyValidTimeRange(startTime, endTime)
        onlyValidAffiliateFeeBPS(affiliateFeeBPS)
        returns (uint128 mintId)
    {
        mintId = _nextMintId;

        BaseData storage data = _baseData[edition][mintId];
        data.startTime = startTime;
        data.endTime = endTime;
        data.affiliateFeeBPS = affiliateFeeBPS;

        _nextMintId = mintId + 1;

        emit MintConfigCreated(edition, msg.sender, mintId, startTime, endTime, affiliateFeeBPS);
    }

    /**
     * @dev Sets the time range for an edition mint.
     * Note: If calling from a child contract, the child is responsible for access control.
     * @param edition The edition address.
     * @param mintId The ID for the mint instance.
     * @param startTime The start time of the mint.
     * @param endTime The end time of the mint.
     */
    function _setTimeRange(
        address edition,
        uint128 mintId,
        uint32 startTime,
        uint32 endTime
    ) internal onlyValidTimeRange(startTime, endTime) {
        _baseData[edition][mintId].startTime = startTime;
        _baseData[edition][mintId].endTime = endTime;

        emit TimeRangeSet(edition, mintId, startTime, endTime);
    }

    /**
     * @dev Mints `quantity` of `edition` to `to` with a required payment of `requiredEtherValue`.
     * Note: this function should be called at the end of a function due to it refunding any
     * excess ether paid, to adhere to the checks-effects-interactions pattern.
     * Otherwise, a reentrancy guard must be used.
     * @param edition The edition address.
     * @param mintId The ID for the mint instance.
     * @param quantity The quantity of tokens to mint.
     * @param affiliate The affiliate (referral) address.
     */
    function _mint(
        address edition,
        uint128 mintId,
        uint32 quantity,
        address affiliate
    ) internal {
        BaseData storage baseData = _baseData[edition][mintId];

        /* --------------------- GENERAL CHECKS --------------------- */

        uint32 startTime = baseData.startTime;
        uint32 endTime = baseData.endTime;
        if (block.timestamp < startTime) revert MintNotOpen(block.timestamp, startTime, endTime);
        if (block.timestamp > endTime) revert MintNotOpen(block.timestamp, startTime, endTime);
        if (baseData.mintPaused) revert MintPaused();

        /* ----------- AFFILIATE AND PLATFORM FEES LOGIC ------------ */

        uint128 requiredEtherValue = totalPrice(edition, mintId, msg.sender, quantity);

        // Reverts if the payment is not exact.
        if (msg.value < requiredEtherValue) revert Underpaid(msg.value, requiredEtherValue);

        uint128 remainingPayment = _deductPlatformFee(requiredEtherValue);

        // Check if the mint is an affiliated mint.
        bool affiliated = isAffiliated(edition, mintId, affiliate);
<<<<<<< HEAD
        unchecked {
            if (affiliated) {
                // Compute the affiliate fee.
                // Won't overflow, as `remainingPayment` is 128 bits, and `affiliateFeeBPS` is 16 bits.
                uint128 affiliateFee = (remainingPayment * baseData.affiliateFeeBPS) / _MAX_BPS;
                // Deduct the affiliate fee from the remaining payment.
                // Won't underflow as `affiliateFee <= remainingPayment`.
                remainingPayment -= affiliateFee;
                // Increment the affiliate fees accrued.
                // Overflow is incredibly unrealistic.
                _affiliateFeesAccrued[affiliate] += affiliateFee;
            }
=======
        if (affiliated) {
            // Compute the affiliate fee.
            uint128 affiliateFee = (remainingPayment * baseData.affiliateFeeBPS) / _MAX_BPS;
            // Deduct the affiliate fee from the remaining payment.
            remainingPayment -= affiliateFee;
            // Increment the affiliate fees accrued.
            _affiliateFeesAccrued[affiliate] += affiliateFee;
>>>>>>> 032de965
        }

        /* ------------------------- MINT --------------------------- */

        ISoundEditionV1(edition).mint{ value: remainingPayment }(msg.sender, quantity);

        /* ------------------------- REFUND ------------------------- */

        unchecked {
            // Note: We do this at the end to avoid creating a reentrancy vector.
            // Refund the user any ETH they spent over the current total price of the NFTs.
            if (msg.value > requiredEtherValue) {
                SafeTransferLib.safeTransferETH(msg.sender, msg.value - requiredEtherValue);
            }
        }
    }

    /**
     * @dev Deducts the platform fee from `requiredEtherValue`.
     * @param requiredEtherValue The amount of Ether required.
     * @return remainingPayment The remaining payment Ether amount.
     */
    function _deductPlatformFee(uint128 requiredEtherValue) internal returns (uint128 remainingPayment) {
        unchecked {
            // Compute the platform fee.
            uint128 platformFee = feeRegistry.platformFee(requiredEtherValue);
            // Increment the platform fees accrued.
            // Overflow is incredibly unrealistic.
            _platformFeesAccrued += platformFee;
            // Deduct the platform fee.
            // Won't underflow as `platformFee <= requiredEtherValue`;
            remainingPayment = requiredEtherValue - platformFee;
        }
    }

    /**
     * @dev Increments `totalMinted` with `quantity`, reverting if `totalMinted + quantity > maxMintable`.
     * @param totalMinted The current total number of minted tokens.
     * @param maxMintable The maximum number of mintable tokens.
     * @return `totalMinted` + `quantity`.
     */
    function _incrementTotalMinted(
        uint32 totalMinted,
        uint32 quantity,
        uint32 maxMintable
    ) internal pure returns (uint32) {
        unchecked {
            // Won't overflow as both are 32 bits.
            uint256 sum = uint256(totalMinted) + uint256(quantity);
            if (sum > maxMintable) {
                uint32 available;
<<<<<<< HEAD
=======
                // Note that the `maxMintable` may vary and drop over time
                // and cause `totalMinted` to be greater than `maxMintable`.
>>>>>>> 032de965
                if (maxMintable > totalMinted) {
                    available = maxMintable - totalMinted;
                }
                revert ExceedsAvailableSupply(available);
            }
            return uint32(sum);
        }
    }
}<|MERGE_RESOLUTION|>--- conflicted
+++ resolved
@@ -310,7 +310,6 @@
 
         // Check if the mint is an affiliated mint.
         bool affiliated = isAffiliated(edition, mintId, affiliate);
-<<<<<<< HEAD
         unchecked {
             if (affiliated) {
                 // Compute the affiliate fee.
@@ -323,15 +322,6 @@
                 // Overflow is incredibly unrealistic.
                 _affiliateFeesAccrued[affiliate] += affiliateFee;
             }
-=======
-        if (affiliated) {
-            // Compute the affiliate fee.
-            uint128 affiliateFee = (remainingPayment * baseData.affiliateFeeBPS) / _MAX_BPS;
-            // Deduct the affiliate fee from the remaining payment.
-            remainingPayment -= affiliateFee;
-            // Increment the affiliate fees accrued.
-            _affiliateFeesAccrued[affiliate] += affiliateFee;
->>>>>>> 032de965
         }
 
         /* ------------------------- MINT --------------------------- */
@@ -383,11 +373,8 @@
             uint256 sum = uint256(totalMinted) + uint256(quantity);
             if (sum > maxMintable) {
                 uint32 available;
-<<<<<<< HEAD
-=======
                 // Note that the `maxMintable` may vary and drop over time
                 // and cause `totalMinted` to be greater than `maxMintable`.
->>>>>>> 032de965
                 if (maxMintable > totalMinted) {
                     available = maxMintable - totalMinted;
                 }
