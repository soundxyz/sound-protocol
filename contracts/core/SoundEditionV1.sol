// SPDX-License-Identifier: GPL-3.0-or-later
pragma solidity ^0.8.16;

/*
                 ▒▒▒▒▒▒▒▒▒▒▒▒▒▒▒▒▒▒▒▒▒▒▒▒▒▒▒▒▒▒▒▒▒▒▒▒▒▒▒▒▒▒▒▒▒▒▒▒▒▒▒▒▒▒▒▒▒
               ▒███████████████████████████████████████████████████████████
               ▒███████████████████████████████████████████████████████████
 ▒▓▓▓▓▓▓▓▓▓▓▓▓▓████████████████▓▓▓▓▓▓▓▓▓▓▓▓▓▓██████████████████████████████▓▒▒▒▒▒▒▒▒▒▒▒▒▒
 █████████████████████████████▓              ████████████████████████████████████████████
 █████████████████████████████▓              ████████████████████████████████████████████
 █████████████████████████████▓               ▒▒▒▒▒▒▒▒▒▒▒▒▒██████████████████████████████
 █████████████████████████████▓                            ▒█████████████████████████████
 █████████████████████████████▓                             ▒████████████████████████████
 █████████████████████████████████████████████████████████▓
 ███████████████████████████████████████████████████████████
 ███████████████████████████████████████████████████████████▒
                              ███████████████████████████████████████████████████████████▒
                              ▓██████████████████████████████████████████████████████████▒
                               ▓▓▓▓▓▓▓▓▓▓▓▓▓▓▓▓▓▓▓▓▓▓▓▓▓▓▓███████████████████████████████▒
 █████████████████████████████                             ▒█████████████████████████████▒
 ██████████████████████████████                            ▒█████████████████████████████▒
 ██████████████████████████████▓▒▒▒▒▒▒▒▒▒▒▒▒▒              ▒█████████████████████████████▒
 ████████████████████████████████████████████▒             ▒█████████████████████████████▒
 ████████████████████████████████████████████▒             ▒█████████████████████████████▒
 ▒▒▒▒▒▒▒▒▒▒▒▒▒▒███████████████████████████████▓▓▓▓▓▓▓▓▓▓▓▓▓███████████████▓▒▒▒▒▒▒▒▒▒▒▒▒▒▒
               ▓██████████████████████████████████████████████████████████▒
               ▓██████████████████████████████████████████████████████████
*/

import { IERC721AUpgradeable } from "chiru-labs/ERC721A-Upgradeable/IERC721AUpgradeable.sol";
import { ERC721AUpgradeable, ERC721AStorage } from "chiru-labs/ERC721A-Upgradeable/ERC721AUpgradeable.sol";
import { ERC721AQueryableUpgradeable } from "chiru-labs/ERC721A-Upgradeable/extensions/ERC721AQueryableUpgradeable.sol";
import { ERC721ABurnableUpgradeable } from "chiru-labs/ERC721A-Upgradeable/extensions/ERC721ABurnableUpgradeable.sol";
import { IERC20 } from "openzeppelin/token/ERC20/IERC20.sol";
import { IERC2981Upgradeable } from "openzeppelin-upgradeable/interfaces/IERC2981Upgradeable.sol";
import { AccessControlUpgradeable } from "openzeppelin-upgradeable/access/AccessControlUpgradeable.sol";
import { SafeTransferLib } from "solady/utils/SafeTransferLib.sol";
import { OwnableRoles } from "solady/auth/OwnableRoles.sol";

import { ISoundEditionV1 } from "./interfaces/ISoundEditionV1.sol";
import { IMetadataModule } from "./interfaces/IMetadataModule.sol";

/**
 * @title SoundEditionV1
 * @notice The Sound Edition contract - a creator-owned, modifiable implementation of ERC721A.
 */
contract SoundEditionV1 is ISoundEditionV1, ERC721AQueryableUpgradeable, ERC721ABurnableUpgradeable, OwnableRoles {
    // ================================
    // CONSTANTS
    // ================================

    // A role every minter module must have in order to mint new tokens.
    uint256 public constant MINTER_ROLE = _ROLE_1;
    // A role the owner can grant for performing admin actions.
    uint256 public constant ADMIN_ROLE = _ROLE_0;
    // Basis points denominator used in fee calculations.
    uint16 internal constant MAX_BPS = 10_000;
    // The interface ID for EIP-2981 (royaltyInfo)
    bytes4 private constant _INTERFACE_ID_ERC2981 = 0x2a55205a;

    // ================================
    // STORAGE
    // ================================

    // The metadata's base URI.
    string public baseURI;
    // The contract URI used by Opensea https://docs.opensea.io/docs/contract-level-metadata.
    string public contractURI;

    // The destination for ETH withdrawals.
    address public fundingRecipient;
    // The max mintable quantity for the edition.
    uint32 public editionMaxMintable;
    // The token count after which `mintRandomness` gets locked.
    uint32 public mintRandomnessTokenThreshold;
    // The timestamp after which `mintRandomness` gets locked.
    uint32 public mintRandomnessTimeThreshold;

    // Metadata module used for `tokenURI` if it is set.
    IMetadataModule public metadataModule;
    /**
     * Getter for the previous block hash - stored on each mint unless `mintRandomnessTokenThreshold` or
     * `mintRandomnessTimeThreshold` have been surpassed. Used for game mechanics like the Sound Golden Egg.
     */
    bytes9 public mintRandomness;
    // The royalty fee in basis points.
    uint16 public royaltyBPS;
    // Indicates if the `baseURI` is mutable.
    bool public isMetadataFrozen;

    // ================================
    // MODIFIERS
    // ================================

    /**
     * @dev Ensures the royalty basis points is a valid value.
     */
    modifier onlyValidRoyaltyBPS(uint16 royalty) {
        if (royalty > MAX_BPS) revert InvalidRoyaltyBPS();
        _;
    }

    // ================================
    // WRITE FUNCTIONS
    // ================================

    /**
     * @dev Initializes the contract
     * @param owner Owner of contract (artist)
     * @param name Name of the token
     * @param symbol Symbol of the token
     * @param metadataModule_ Address of metadata module, address(0x00) if not used
     * @param baseURI_ Base URI
     * @param contractURI_ Contract URI for OpenSea storefront
     * @param fundingRecipient_ Address that receives primary and secondary royalties
     * @param royaltyBPS_ Royalty amount in bps (basis points)
     * @param editionMaxMintable_ The maximum amount of tokens that can be minted for this edition.
     * @param mintRandomnessTokenThreshold_ Token supply after which randomness gets locked
     * @param mintRandomnessTimeThreshold_ Timestamp after which randomness gets locked
     */
    function initialize(
        address owner,
        string memory name,
        string memory symbol,
        IMetadataModule metadataModule_,
        string memory baseURI_,
        string memory contractURI_,
        address fundingRecipient_,
        uint16 royaltyBPS_,
        uint32 editionMaxMintable_,
        uint32 mintRandomnessTokenThreshold_,
        uint32 mintRandomnessTimeThreshold_
<<<<<<< HEAD
    ) public onlyValidRoyaltyBPS(royaltyBPS_) {
        // Prevent double initialization.
        // We can "cheat" here and avoid the initializer modifer to save a SSTORE,
        // since the `_nextTokenId()` is defined to always return 1.
        if (_nextTokenId() != 0) revert Unauthorized();

        ERC721AStorage.layout()._name = name;
        ERC721AStorage.layout()._symbol = symbol;
        ERC721AStorage.layout()._currentIndex = _startTokenId();

        _initializeOwner(owner);
=======
    ) public initializerERC721A initializer onlyValidRoyaltyBPS(royaltyBPS_) {
        if (fundingRecipient_ == address(0)) revert InvalidFundingRecipient();

        __ERC721A_init(name, symbol);
        __ERC721AQueryable_init();
        __Ownable_init();
>>>>>>> f6512cb3

        baseURI = baseURI_;
        contractURI = contractURI_;

        fundingRecipient = fundingRecipient_;
        editionMaxMintable = editionMaxMintable_ > 0 ? editionMaxMintable_ : type(uint32).max;
        mintRandomnessTokenThreshold = mintRandomnessTokenThreshold_;
        mintRandomnessTimeThreshold = mintRandomnessTimeThreshold_;

<<<<<<< HEAD
=======
        metadataModule = metadataModule_;
        royaltyBPS = royaltyBPS_;

        __AccessControl_init();

        // Set ownership to owner
        transferOwnership(owner);

        // Give owner the DEFAULT_ADMIN_ROLE
        _grantRole(DEFAULT_ADMIN_ROLE, owner);

>>>>>>> f6512cb3
        emit EditionMaxMintableSet(editionMaxMintable);
    }

    /**
     * @dev Mints `quantity` tokens to addrress `to`
     * Each token will be assigned a token ID that is consecutively increasing.
     * The caller must have the `MINTERROLE`, which can be granted via
     * {grantRole}. Multiple minters, such as different minter contracts,
     * can be authorized simultaneously.
     * @param to Address to mint to
     * @param quantity Number of tokens to mint
     */
    function mint(address to, uint256 quantity) public payable {
        address caller = msg.sender;
        // Only allow calls if caller has minter role, admin role, or is the owner.
        if (!hasAnyRole(caller, MINTER_ROLE | ADMIN_ROLE) && caller != owner()) {
            revert Unauthorized();
        }
        // Check if there are enough tokens to mint.
        if (_totalMinted() + quantity > editionMaxMintable) {
            uint256 available = editionMaxMintable - _totalMinted();
            revert ExceedsEditionAvailableSupply(uint32(available));
        }
        // Mint the tokens.
        _mint(to, quantity);
        // Set randomness
        if (_totalMinted() <= mintRandomnessTokenThreshold && block.timestamp <= mintRandomnessTimeThreshold) {
            mintRandomness = bytes9(blockhash(block.number - 1));
        }
    }

    /// @inheritdoc ISoundEditionV1
    function withdrawETH() external {
        SafeTransferLib.safeTransferETH(fundingRecipient, address(this).balance);
    }

    /// @inheritdoc ISoundEditionV1
    function withdrawERC20(address[] calldata tokens) external {
        for (uint256 i; i < tokens.length; ++i) {
            SafeTransferLib.safeTransfer(tokens[i], fundingRecipient, IERC20(tokens[i]).balanceOf(address(this)));
        }
    }

    /// @inheritdoc ISoundEditionV1
    function setMetadataModule(IMetadataModule metadataModule_) external onlyRolesOrOwner(ADMIN_ROLE) {
        if (isMetadataFrozen) revert MetadataIsFrozen();
        metadataModule = metadataModule_;

        emit MetadataModuleSet(metadataModule_);
    }

    /// @inheritdoc ISoundEditionV1
    function setBaseURI(string memory baseURI_) external onlyRolesOrOwner(ADMIN_ROLE) {
        if (isMetadataFrozen) revert MetadataIsFrozen();
        baseURI = baseURI_;

        emit BaseURISet(baseURI_);
    }

    /// @inheritdoc ISoundEditionV1
    function setContractURI(string memory contractURI_) external onlyRolesOrOwner(ADMIN_ROLE) {
        if (isMetadataFrozen) revert MetadataIsFrozen();
        contractURI = contractURI_;

        emit ContractURISet(contractURI_);
    }

    /// @inheritdoc ISoundEditionV1
    function freezeMetadata() external onlyRolesOrOwner(ADMIN_ROLE) {
        if (isMetadataFrozen) revert MetadataIsFrozen();

        isMetadataFrozen = true;
        emit MetadataFrozen(metadataModule, baseURI, contractURI);
    }

    /// @inheritdoc ISoundEditionV1
    function setFundingRecipient(address fundingRecipient_) external onlyRolesOrOwner(ADMIN_ROLE) {
        if (fundingRecipient_ == address(0)) revert InvalidFundingRecipient();
        fundingRecipient = fundingRecipient_;
        emit FundingRecipientSet(fundingRecipient_);
    }

    /// @inheritdoc ISoundEditionV1
    function setRoyalty(uint16 royaltyBPS_) external onlyRolesOrOwner(ADMIN_ROLE) onlyValidRoyaltyBPS(royaltyBPS_) {
        royaltyBPS = royaltyBPS_;
        emit RoyaltySet(royaltyBPS_);
    }

    /// @inheritdoc ISoundEditionV1
    function reduceEditionMaxMintable(uint32 newMax) external onlyRolesOrOwner(ADMIN_ROLE) {
        if (_totalMinted() == editionMaxMintable) {
            revert MaximumHasAlreadyBeenReached();
        }

        // Only allow reducing below current max.
        if (newMax >= editionMaxMintable) {
            revert InvalidAmount();
        }

        // If attempting to set below current total minted, set it to current total.
        // Otherwise, set it to the provided value.
        if (newMax < _totalMinted()) {
            editionMaxMintable = uint32(_totalMinted());
        } else {
            editionMaxMintable = newMax;
        }

        emit EditionMaxMintableSet(editionMaxMintable);
    }

    /// @inheritdoc ISoundEditionV1
    function setMintRandomnessLock(uint32 mintRandomnessTokenThreshold_) external onlyRolesOrOwner(ADMIN_ROLE) {
        if (mintRandomnessTokenThreshold_ < _totalMinted()) revert InvalidRandomnessLock();

        mintRandomnessTokenThreshold = mintRandomnessTokenThreshold_;
    }

    /// @inheritdoc ISoundEditionV1
    function setRandomnessLockedTimestamp(uint32 mintRandomnessTimeThreshold_) external onlyRolesOrOwner(ADMIN_ROLE) {
        mintRandomnessTimeThreshold = mintRandomnessTimeThreshold_;
    }

    // ================================
    // VIEW FUNCTIONS
    // ================================

    /// @inheritdoc ISoundEditionV1
    function totalMinted() external view returns (uint256) {
        return _totalMinted();
    }

    /// @inheritdoc IERC721AUpgradeable
    function tokenURI(uint256 tokenId)
        public
        view
        override(ERC721AUpgradeable, IERC721AUpgradeable)
        returns (string memory)
    {
        if (!_exists(tokenId)) revert URIQueryForNonexistentToken();

        if (address(metadataModule) != address(0)) {
            return metadataModule.tokenURI(tokenId);
        }

        string memory baseURI_ = baseURI;
        return bytes(baseURI_).length != 0 ? string.concat(baseURI_, _toString(tokenId)) : "";
    }

    /// @inheritdoc ISoundEditionV1
    function supportsInterface(bytes4 interfaceId)
        public
        view
        override(ISoundEditionV1, ERC721AUpgradeable, IERC721AUpgradeable)
        returns (bool)
    {
        return ERC721AUpgradeable.supportsInterface(interfaceId) || interfaceId == _INTERFACE_ID_ERC2981;
    }

    /// @inheritdoc IERC2981Upgradeable
    function royaltyInfo(
        uint256, // tokenId
        uint256 salePrice
    ) external view override(IERC2981Upgradeable) returns (address fundingRecipient_, uint256 royaltyAmount) {
        fundingRecipient_ = fundingRecipient;
        royaltyAmount = (salePrice * royaltyBPS) / MAX_BPS;
    }

    // ================================
    // FALLBACK FUNCTIONS
    // ================================

    /**
     * @dev receive secondary royalties
     */
    receive() external payable {}

    // ================================
    // INTERNAL FUNCTIONS
    // ================================

    /// @inheritdoc ERC721AUpgradeable
    function _startTokenId() internal pure override returns (uint256) {
        return 1;
    }
}<|MERGE_RESOLUTION|>--- conflicted
+++ resolved
@@ -130,26 +130,19 @@
         uint32 editionMaxMintable_,
         uint32 mintRandomnessTokenThreshold_,
         uint32 mintRandomnessTimeThreshold_
-<<<<<<< HEAD
     ) public onlyValidRoyaltyBPS(royaltyBPS_) {
         // Prevent double initialization.
         // We can "cheat" here and avoid the initializer modifer to save a SSTORE,
         // since the `_nextTokenId()` is defined to always return 1.
         if (_nextTokenId() != 0) revert Unauthorized();
 
+        if (fundingRecipient_ == address(0)) revert InvalidFundingRecipient();
+
         ERC721AStorage.layout()._name = name;
         ERC721AStorage.layout()._symbol = symbol;
         ERC721AStorage.layout()._currentIndex = _startTokenId();
 
         _initializeOwner(owner);
-=======
-    ) public initializerERC721A initializer onlyValidRoyaltyBPS(royaltyBPS_) {
-        if (fundingRecipient_ == address(0)) revert InvalidFundingRecipient();
-
-        __ERC721A_init(name, symbol);
-        __ERC721AQueryable_init();
-        __Ownable_init();
->>>>>>> f6512cb3
 
         baseURI = baseURI_;
         contractURI = contractURI_;
@@ -159,20 +152,6 @@
         mintRandomnessTokenThreshold = mintRandomnessTokenThreshold_;
         mintRandomnessTimeThreshold = mintRandomnessTimeThreshold_;
 
-<<<<<<< HEAD
-=======
-        metadataModule = metadataModule_;
-        royaltyBPS = royaltyBPS_;
-
-        __AccessControl_init();
-
-        // Set ownership to owner
-        transferOwnership(owner);
-
-        // Give owner the DEFAULT_ADMIN_ROLE
-        _grantRole(DEFAULT_ADMIN_ROLE, owner);
-
->>>>>>> f6512cb3
         emit EditionMaxMintableSet(editionMaxMintable);
     }
 
