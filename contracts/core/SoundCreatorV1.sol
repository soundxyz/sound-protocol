// SPDX-License-Identifier: GPL-3.0-or-later
pragma solidity ^0.8.16;

/*
                 ▒▒▒▒▒▒▒▒▒▒▒▒▒▒▒▒▒▒▒▒▒▒▒▒▒▒▒▒▒▒▒▒▒▒▒▒▒▒▒▒▒▒▒▒▒▒▒▒▒▒▒▒▒▒▒▒▒
               ▒███████████████████████████████████████████████████████████
               ▒███████████████████████████████████████████████████████████
 ▒▓▓▓▓▓▓▓▓▓▓▓▓▓████████████████▓▓▓▓▓▓▓▓▓▓▓▓▓▓██████████████████████████████▓▒▒▒▒▒▒▒▒▒▒▒▒▒
 █████████████████████████████▓              ████████████████████████████████████████████
 █████████████████████████████▓              ████████████████████████████████████████████
 █████████████████████████████▓               ▒▒▒▒▒▒▒▒▒▒▒▒▒██████████████████████████████
 █████████████████████████████▓                            ▒█████████████████████████████
 █████████████████████████████▓                             ▒████████████████████████████
 █████████████████████████████████████████████████████████▓
 ███████████████████████████████████████████████████████████
 ███████████████████████████████████████████████████████████▒
                              ███████████████████████████████████████████████████████████▒
                              ▓██████████████████████████████████████████████████████████▒
                               ▓▓▓▓▓▓▓▓▓▓▓▓▓▓▓▓▓▓▓▓▓▓▓▓▓▓▓███████████████████████████████▒
 █████████████████████████████                             ▒█████████████████████████████▒
 ██████████████████████████████                            ▒█████████████████████████████▒
 ██████████████████████████████▓▒▒▒▒▒▒▒▒▒▒▒▒▒              ▒█████████████████████████████▒
 ████████████████████████████████████████████▒             ▒█████████████████████████████▒
 ████████████████████████████████████████████▒             ▒█████████████████████████████▒
 ▒▒▒▒▒▒▒▒▒▒▒▒▒▒███████████████████████████████▓▓▓▓▓▓▓▓▓▓▓▓▓███████████████▓▒▒▒▒▒▒▒▒▒▒▒▒▒▒
               ▓█████████████████████████████████████████████████████████▒
               ▓██████████████████████████████████████████████████████████
*/

import { Clones } from "openzeppelin/proxy/Clones.sol";
import { Ownable } from "openzeppelin/access/Ownable.sol";
import { UUPSUpgradeable } from "openzeppelin-upgradeable/proxy/utils/UUPSUpgradeable.sol";

import { ISoundCreatorV1 } from "./interfaces/ISoundCreatorV1.sol";
import { ISoundEditionV1 } from "./interfaces/ISoundEditionV1.sol";
import { IMetadataModule } from "./interfaces/IMetadataModule.sol";

import { OwnableRoles } from "solady/auth/OwnableRoles.sol";

/**
 * @title SoundCreatorV1
 * @notice A factory that deploys minimal proxies of `SoundEditionV1.sol`.
 * @dev The proxies are OpenZeppelin's Clones implementation of https://eips.ethereum.org/EIPS/eip-1167
 */
contract SoundCreatorV1 is ISoundCreatorV1, Ownable {
    // =============================================================
    //                            STORAGE
    // =============================================================

    /**
     * @dev The implementation contract delegated to by Sound edition proxies.
     */
    address public soundEditionImplementation;

    // =============================================================
    //                          CONSTRUCTOR
    // =============================================================

    constructor(address _soundEditionImplementation) implementationNotZero(_soundEditionImplementation) {
        soundEditionImplementation = _soundEditionImplementation;
    }

    // =============================================================
    //               PUBLIC / EXTERNAL WRITE FUNCTIONS
    // =============================================================

    /**
     * @inheritdoc ISoundCreatorV1
     */
    function createSoundAndMints(
        bytes32 salt,
        bytes calldata initData,
        address[] calldata contracts,
        bytes[] calldata data
    ) external returns (bytes[] memory results) {
        // Create Sound Edition proxy.
        address soundEdition = payable(
            Clones.cloneDeterministic(soundEditionImplementation, _saltedSalt(msg.sender, salt))
        );

        // Initialize proxy.
        assembly {
            // Grab the free memory pointer.
            let m := mload(0x40)
            // Copy the `initData` to the free memory.
            calldatacopy(m, initData.offset, initData.length)
            // Call the initializer, and revert if the call fails.
            if iszero(
                call(
                    gas(), // Gas remaining.
                    soundEdition, // Address of the edition.
                    0, // `msg.value` of the call: 0 ETH.
                    m, // Start of input.
                    initData.length, // Length of input.
                    0x00, // Start of output. Not used.
                    0x00 // Size of output. Not used.
                )
            ) {
                // Bubble up the revert if the call reverts.
                returndatacopy(0x00, 0x00, returndatasize())
                revert(0x00, returndatasize())
            }
        }

        results = _callContracts(contracts, data);

        OwnableRoles(soundEdition).transferOwnership(msg.sender);

        emit SoundEditionCreated(soundEdition, msg.sender);
    }

    /**
     * @inheritdoc ISoundCreatorV1
     */
    function setEditionImplementation(address newImplementation)
        external
        onlyOwner
        implementationNotZero(newImplementation)
    {
        soundEditionImplementation = newImplementation;

        emit SoundEditionImplementationSet(soundEditionImplementation);
    }

    // =============================================================
    //               PUBLIC / EXTERNAL VIEW FUNCTIONS
    // =============================================================

    /**
     * @inheritdoc ISoundCreatorV1
     */
    function soundEditionAddress(address by, bytes32 salt) external view returns (address) {
        return Clones.predictDeterministicAddress(soundEditionImplementation, _saltedSalt(by, salt), address(this));
    }

    // =============================================================
    //                  INTERNAL / PRIVATE HELPERS
    // =============================================================

    /**
<<<<<<< HEAD
     * @dev Call the `contracts` in order with `data`.
     * @param contracts The addresses of the contracts.
     * @param data      The `abi.encodeWithSelector` calldata for each of the contracts.
     * @return results The results of calling the contracts.
     */
    function _callContracts(address[] calldata contracts, bytes[] calldata data)
        internal
        returns (bytes[] memory results)
    {
        if (contracts.length != data.length) revert ArrayLengthsMismatch();

        assembly {
            // Grab the free memory pointer.
            // We will use the free memory to construct the `results` array,
            // and also as a temporary space for the calldata.
            results := mload(0x40)
            // Set `results.length` to be equal to `data.length`.
            mstore(results, data.length)
            // Skip the first word, which is used to store the length
            let resultsOffsets := add(results, 0x20)
            // Compute the location of the last calldata offset in `data`.
            // `shl(5, n)` is a gas-saving shorthand for `mul(0x20, n)`.
            let dataOffsetsEnd := add(data.offset, shl(5, data.length))
            // This is the start of the unused free memory.
            // We use it to temporarily store the calldata to call the contracts.
            let m := add(resultsOffsets, shl(5, data.length))

            // Loop through `contacts` and `data` together.
            // prettier-ignore
            for { let i := data.offset } iszero(eq(i, dataOffsetsEnd)) { i := add(i, 0x20) } {
                // Location of `bytes[i]` in calldata.
                let o := add(data.offset, calldataload(i))
                // Copy `bytes[i]` from calldata to the free memory.
                calldatacopy(
                    m, // Start of the unused free memory.
                    add(o, 0x20), // Location of starting byte of `data[i]` in calldata.
                    calldataload(o) // The length of the `bytes[i]`.
                )
                // Grab `contracts[i]` from the calldata.
                // As `contracts` is the same length as `data`,
                // `sub(i, data.offset)` gives the relative offset to apply to
                // `contracts.offset` for `contracts[i]` to match `data[i]`.
                let c := calldataload(add(contracts.offset, sub(i, data.offset)))
                // Call the contract, and revert if the call fails.
                if iszero(
                    call(
                        gas(), // Gas remaining.
                        c, // `contracts[i]`.
                        0, // `msg.value` of the call: 0 ETH.
                        m, // Start of the copy of `bytes[i]` in memory.
                        calldataload(o), // The length of the `bytes[i]`.
                        0x00, // Start of output. Not used.
                        0x00 // Size of output. Not used.
                    )
                ) {
                    // Bubble up the revert if the call reverts.
                    returndatacopy(0x00, 0x00, returndatasize())
                    revert(0x00, returndatasize())
                }
                // Append the current `m` into `resultsOffsets`.
                mstore(resultsOffsets, m)
                resultsOffsets := add(resultsOffsets, 0x20)

                // Append the `returndatasize()` to `results`.
                mstore(m, returndatasize())
                // Append the return data to `results`.
                returndatacopy(add(m, 0x20), 0x00, returndatasize())
                // Advance `m` by `returndatasize() + 0x20`,
                // rounded up to the next multiple of 32.
                // `0x3f = 32 + 31`. The mask is `type(uint64).max & ~31`,
                // which is big enough for all purposes (see memory expansion costs).
                m := and(add(add(m, returndatasize()), 0x3f), 0xffffffffffffffe0)
            }
            // Allocate the memory for `results` by updating the free memory pointer.
            mstore(0x40, m)
        }
    }

    /**
     * @dev Returns the salted salt.
     *      To prevent griefing and accidental collisions from clients that don't
     *      generate their salt properly.
     * @param by   The caller of the {createSoundAndMints} function.
     * @param salt The salt, generated on the client side.
     * @return result The computed value.
     */
    function _saltedSalt(address by, bytes32 salt) internal pure returns (bytes32 result) {
        assembly {
            // Store the variables into the scratch space.
            mstore(0x00, by)
            mstore(0x20, salt)
            // Equivalent to `keccak256(abi.encode(by, salt))`.
            result := keccak256(0x00, 0x40)
        }
    }

    /**
     * @dev Enables the owner to upgrade the contract.
     *      Required by `UUPSUpgradeable`.
     */
    function _authorizeUpgrade(address) internal override onlyOwner {}

    /**
=======
>>>>>>> dcf3dd78
     * @dev Reverts if the given implementation address is zero.
     * @param implementation The address of the implementation.
     */
    modifier implementationNotZero(address implementation) {
        if (implementation == address(0)) {
            revert ImplementationAddressCantBeZero();
        }
        _;
    }
}<|MERGE_RESOLUTION|>--- conflicted
+++ resolved
@@ -138,7 +138,6 @@
     // =============================================================
 
     /**
-<<<<<<< HEAD
      * @dev Call the `contracts` in order with `data`.
      * @param contracts The addresses of the contracts.
      * @param data      The `abi.encodeWithSelector` calldata for each of the contracts.
@@ -235,15 +234,6 @@
         }
     }
 
-    /**
-     * @dev Enables the owner to upgrade the contract.
-     *      Required by `UUPSUpgradeable`.
-     */
-    function _authorizeUpgrade(address) internal override onlyOwner {}
-
-    /**
-=======
->>>>>>> dcf3dd78
      * @dev Reverts if the given implementation address is zero.
      * @param implementation The address of the implementation.
      */
