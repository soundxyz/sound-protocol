// SPDX-License-Identifier: GPL-3.0-or-later
pragma solidity ^0.8.16;

import { IERC165 } from "openzeppelin/utils/introspection/IERC165.sol";

/**
 * @title IMinterModule
 * @notice The interface for Sound protocol minter modules.
 */
interface IMinterModule is IERC165 {
    // ================================
    // STRUCTS
    // ================================

    struct BaseData {
        uint32 startTime;
        uint32 endTime;
<<<<<<< HEAD
        uint32 affiliateFeeBPS;
        uint32 affiliateDiscountBPS;
=======
        uint16 affiliateFeeBPS;
        uint16 affiliateDiscountBPS;
>>>>>>> 021b725d
        bool mintPaused;
    }

    // ================================
    // EVENTS
    // ================================

    /**
     * @dev Emitted when the mint instance for an `edition` is created.
     * @param edition The edition address.
     * @param mintId The mint ID, to distinguish beteen multiple mints for the same edition.
     * @param startTime The start time of the mint.
     * @param endTime The end time of the mint.
     */
    event MintConfigCreated(
        address indexed edition,
        address indexed creator,
        uint256 mintId,
        uint32 startTime,
        uint32 endTime
    );

    /**
     * @dev Emitted when the `paused` status of `edition` is updated.
     * @param edition The edition address.
     * @param mintId The mint ID, to distinguish beteen multiple mints for the same edition.
     * @param paused The new paused status.
     */
    event MintPausedSet(address indexed edition, uint256 mintId, bool paused);

    /**
     * @dev Emitted when the `paused` status of `edition` is updated.
     * @param edition The edition address.
     * @param mintId The mint ID, to distinguish beteen multiple mints for the same edition.
     * @param startTime The start time of the mint.
     * @param endTime The end time of the mint.
     */
    event TimeRangeSet(address indexed edition, uint256 indexed mintId, uint32 startTime, uint32 endTime);

    /**
     * @notice Emitted when the `affiliateFeeBPS` is updated.
     */
    event AffiliateFeeSet(address indexed edition, uint256 indexed mintId, uint16 feeBPS);

    /**
     * @notice Emitted when the `affiliateDiscountBPS` is updated.
     */
    event AffiliateDiscountSet(address indexed edition, uint256 indexed mintId, uint16 discountBPS);

<<<<<<< HEAD
=======
    /**
     * @notice Emitted when the `platformFeeBPS` is changed.
     */
    event PlatformFeeSet(uint16 feeBPS);

>>>>>>> 021b725d
    // ================================
    // ERRORS
    // ================================

    /**
     * @dev The Ether value paid is not the exact value required.
     * @param paid The amount sent to the contract.
     * @param required The amount required to mint.
     */
    error WrongEtherValue(uint256 paid, uint256 required);

    /**
     * @dev The number minted has exceeded the max mintable amount.
     * @param maxMintable The total maximum mintable number of tokens.
     */
    error MaxMintableReached(uint32 maxMintable);

    /**
     * @dev The mint is not opened.
     * @param blockTimestamp The current block timestamp.
     * @param startTime The start time of the mint.
     * @param endTime The end time of the mint.
     */
    error MintNotOpen(uint256 blockTimestamp, uint32 startTime, uint32 endTime);

    /**
     * @dev The mint is paused.
     */
    error MintPaused();

    /**
     * @dev The `startTime` is not less than the `endTime`.
     */
    error InvalidTimeRange();

    /**
     * @dev Unauthorized caller
     */
    error Unauthorized();

    /**
     * The affiliate fee numerator must not exceed `MAX_BPS`.
     */
    error InvalidAffiliateFeeBPS();

    /**
     * The affiliate discount numerator must not exceed `MAX_BPS`.
     */
    error InvalidAffiliateDiscountBPS();

<<<<<<< HEAD
=======
    /**
     * The platform fee numerator must not exceed `MAX_BPS`.
     */
    error InvalidPlatformFeeBPS();

>>>>>>> 021b725d
    // ================================
    // WRITE FUNCTIONS
    // ================================

    /**
     * @dev Sets the paused status for (`edition`, `mintId`).
     * Calling conditions:
     * - The caller must be the edition's owner or an admin.
     */
    function setEditionMintPaused(
        address edition,
        uint256 mintId,
        bool paused
    ) external;

    /**
<<<<<<< HEAD
     * @dev Sets the time range for (`edition`, `mintId`).
=======
     * @dev Sets the time range for an edition mint.
     * @param edition The edition address.
     * @param mintId The mint ID, to distinguish beteen multiple mints for the same edition.
     * @param startTime The start time of the mint.
     * @param endTime The end time of the mint.
>>>>>>> 021b725d
     * Calling conditions:
     * - The caller must be the edition's owner or an admin.
     */
    function setTimeRange(
        address edition,
        uint256 mintId,
        uint32 startTime,
        uint32 endTime
    ) external;

    /**
     * @dev Sets the affiliate fee for (`edition`, `mintId`).
     * Calling conditions:
     * - The caller must be the edition's owner or an admin.
     */
    function setAffiliateFee(
        address edition,
        uint256 mintId,
        uint16 affiliateFeeBPS
    ) external;

    /**
     * @dev Sets the affiliate discount for (`edition`, `mintId`).
     * Calling conditions:
     * - The caller must be the edition's owner or an admin.
     */
    function setAffiliateDiscount(
        address edition,
        uint256 mintId,
        uint16 affiliateDiscountBPS
    ) external;

    /**
<<<<<<< HEAD
=======
     * @dev Sets the platform fee.
     * Calling conditions:
     * - The caller must be owner of the contract.
     */
    function setPlatformFee(uint16 bps) external;

    /**
>>>>>>> 021b725d
     * @dev Withdraws all the accrued fees for `affiliate`.
     */
    function withdrawForAffiliate(address affiliate) external;

    /**
     * @dev Withdraws all the accrued fees for the platform.
<<<<<<< HEAD
     */
    function withdrawForPlatform() external;
=======
     * Calling conditions:
     * - The caller must be the the owner of the contract.
     */
    function withdrawForPlatform(address to) external;
>>>>>>> 021b725d

    // ================================
    // VIEW FUNCTIONS
    // ================================

    /**
<<<<<<< HEAD
     * @dev Returns the maximum basis points (BPS).
     */
    function MAX_BPS() external pure returns (uint16);

    /**
=======
>>>>>>> 021b725d
     * @dev Returns the total fees accrued for `affiliate`.
     */
    function affiliateFeesAccrued(address affiliate) external view returns (uint256);

    /**
     * @dev Returns the total fees accrued for the platform.
     */
    function platformFeesAccrued() external view returns (uint256);

    /**
<<<<<<< HEAD
=======
     * @dev Returns the number of basis points for the platform fees.
     */
    function platformFeeBPS() external view returns (uint16);

    /**
>>>>>>> 021b725d
     * @dev Returns whether `affiliate` is affiliated for (`edition`, `mintId`).
     */
    function isAffiliated(
        address edition,
        uint256 mintId,
        address affiliate
    ) external view returns (bool);

    /**
     * @dev Returns the total price for `quantity` tokens for (`edition`, `mintId`).
     */
    function totalPrice(
        address edition,
        uint256 mintId,
        address minter,
        uint32 quantity,
<<<<<<< HEAD
        uint256 price_,
=======
>>>>>>> 021b725d
        bool affiliated
    ) external view returns (uint256);

    /**
     * @dev Returns the next mint ID for `edition`.
     * A mint ID is assigned sequentially for each unique edition address,
     * starting from (0, 1, 2, ...)
     */
    function nextMintId(address edition) external view returns (uint256);
<<<<<<< HEAD

    /**
     * @dev Returns the total number of tokens that can be minted for (`edition`, `mintId`).
     */
    function maxMintable(address edition, uint256 mintId) external view returns (uint32);

    /**
     * @dev Returns the maximum tokens mintable per wallet for (`edition`, `mintId`).
     */
    function maxMintablePerAccount(address edition, uint256 mintId) external view returns (uint32);

    /**
     * @dev Returns the base mint data for (`edition`, `mintId`).
     */
    function baseMintData(address edition, uint256 mintId) external view returns (BaseData memory);

    /**
     * @dev Returns the base unit price of a single token.
     */
    function price(address edition, uint256 mintId) external view returns (uint256);
=======

    /**
     * @dev Returns the base mint data for (`edition`, `mintId`).
     */
    function baseMintData(address edition, uint256 mintId) external view returns (BaseData memory);
>>>>>>> 021b725d
}<|MERGE_RESOLUTION|>--- conflicted
+++ resolved
@@ -15,13 +15,8 @@
     struct BaseData {
         uint32 startTime;
         uint32 endTime;
-<<<<<<< HEAD
-        uint32 affiliateFeeBPS;
-        uint32 affiliateDiscountBPS;
-=======
         uint16 affiliateFeeBPS;
         uint16 affiliateDiscountBPS;
->>>>>>> 021b725d
         bool mintPaused;
     }
 
@@ -71,14 +66,6 @@
      */
     event AffiliateDiscountSet(address indexed edition, uint256 indexed mintId, uint16 discountBPS);
 
-<<<<<<< HEAD
-=======
-    /**
-     * @notice Emitted when the `platformFeeBPS` is changed.
-     */
-    event PlatformFeeSet(uint16 feeBPS);
-
->>>>>>> 021b725d
     // ================================
     // ERRORS
     // ================================
@@ -129,14 +116,6 @@
      */
     error InvalidAffiliateDiscountBPS();
 
-<<<<<<< HEAD
-=======
-    /**
-     * The platform fee numerator must not exceed `MAX_BPS`.
-     */
-    error InvalidPlatformFeeBPS();
-
->>>>>>> 021b725d
     // ================================
     // WRITE FUNCTIONS
     // ================================
@@ -153,15 +132,11 @@
     ) external;
 
     /**
-<<<<<<< HEAD
-     * @dev Sets the time range for (`edition`, `mintId`).
-=======
      * @dev Sets the time range for an edition mint.
      * @param edition The edition address.
      * @param mintId The mint ID, to distinguish beteen multiple mints for the same edition.
      * @param startTime The start time of the mint.
      * @param endTime The end time of the mint.
->>>>>>> 021b725d
      * Calling conditions:
      * - The caller must be the edition's owner or an admin.
      */
@@ -195,45 +170,20 @@
     ) external;
 
     /**
-<<<<<<< HEAD
-=======
-     * @dev Sets the platform fee.
-     * Calling conditions:
-     * - The caller must be owner of the contract.
-     */
-    function setPlatformFee(uint16 bps) external;
-
-    /**
->>>>>>> 021b725d
      * @dev Withdraws all the accrued fees for `affiliate`.
      */
     function withdrawForAffiliate(address affiliate) external;
 
     /**
      * @dev Withdraws all the accrued fees for the platform.
-<<<<<<< HEAD
      */
     function withdrawForPlatform() external;
-=======
-     * Calling conditions:
-     * - The caller must be the the owner of the contract.
-     */
-    function withdrawForPlatform(address to) external;
->>>>>>> 021b725d
 
     // ================================
     // VIEW FUNCTIONS
     // ================================
 
     /**
-<<<<<<< HEAD
-     * @dev Returns the maximum basis points (BPS).
-     */
-    function MAX_BPS() external pure returns (uint16);
-
-    /**
-=======
->>>>>>> 021b725d
      * @dev Returns the total fees accrued for `affiliate`.
      */
     function affiliateFeesAccrued(address affiliate) external view returns (uint256);
@@ -244,14 +194,6 @@
     function platformFeesAccrued() external view returns (uint256);
 
     /**
-<<<<<<< HEAD
-=======
-     * @dev Returns the number of basis points for the platform fees.
-     */
-    function platformFeeBPS() external view returns (uint16);
-
-    /**
->>>>>>> 021b725d
      * @dev Returns whether `affiliate` is affiliated for (`edition`, `mintId`).
      */
     function isAffiliated(
@@ -268,10 +210,6 @@
         uint256 mintId,
         address minter,
         uint32 quantity,
-<<<<<<< HEAD
-        uint256 price_,
-=======
->>>>>>> 021b725d
         bool affiliated
     ) external view returns (uint256);
 
@@ -281,32 +219,9 @@
      * starting from (0, 1, 2, ...)
      */
     function nextMintId(address edition) external view returns (uint256);
-<<<<<<< HEAD
-
-    /**
-     * @dev Returns the total number of tokens that can be minted for (`edition`, `mintId`).
-     */
-    function maxMintable(address edition, uint256 mintId) external view returns (uint32);
-
-    /**
-     * @dev Returns the maximum tokens mintable per wallet for (`edition`, `mintId`).
-     */
-    function maxMintablePerAccount(address edition, uint256 mintId) external view returns (uint32);
 
     /**
      * @dev Returns the base mint data for (`edition`, `mintId`).
      */
     function baseMintData(address edition, uint256 mintId) external view returns (BaseData memory);
-
-    /**
-     * @dev Returns the base unit price of a single token.
-     */
-    function price(address edition, uint256 mintId) external view returns (uint256);
-=======
-
-    /**
-     * @dev Returns the base mint data for (`edition`, `mintId`).
-     */
-    function baseMintData(address edition, uint256 mintId) external view returns (BaseData memory);
->>>>>>> 021b725d
 }