--- conflicted
+++ resolved
@@ -245,25 +245,6 @@
     function nextMintId(address edition) external view returns (uint256);
 
     /**
-<<<<<<< HEAD
-=======
-     * @dev Returns the maximum mintable number of tokens for a mint instance.
-     * @param edition The edition address.
-     * @param mintId The mint ID, to distinguish beteen multiple mints for the same edition.
-     * @return The total maximum mintable number of tokens.
-     */
-    function maxMintable(address edition, uint256 mintId) external view returns (uint32);
-
-    /**
-     * @dev Returns the maximum mintable number of tokens per account for a mint instance.
-     * @param edition The edition address.
-     * @param mintId The mint ID, to distinguish beteen multiple mints for the same edition.
-     * @return The maximum mintable number of tokens per account.
-     */
-    function maxMintablePerAccount(address edition, uint256 mintId) external view returns (uint32);
-
-    /**
->>>>>>> e35d233f
      * @dev Returns the base mint data for (`edition`, `mintId`).
      */
     function baseMintData(address edition, uint256 mintId) external view returns (BaseData memory);
