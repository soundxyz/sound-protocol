--- conflicted
+++ resolved
@@ -148,16 +148,6 @@
     ) external;
 
     /**
-<<<<<<< HEAD
-=======
-     * @dev Sets the platform fee.
-     * Calling conditions:
-     * - The caller must be owner of the contract.
-     */
-    function setPlatformFee(uint16 bps) external;
-
-    /**
->>>>>>> bc28fd90
      * @dev Withdraws all the accrued fees for `affiliate`.
      */
     function withdrawForAffiliate(address affiliate) external;
